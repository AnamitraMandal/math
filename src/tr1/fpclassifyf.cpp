//  Copyright John Maddock 2008.
//  Use, modification and distribution are subject to the
//  Boost Software License, Version 1.0.  (See accompanying file
//  LICENSE_1_0.txt or copy at http://www.boost.org/LICENSE_1_0.txt)
//
#  include <pch.hpp>
#ifndef BOOST_MATH_TR1_SOURCE
#  define BOOST_MATH_TR1_SOURCE
#endif
#include <boost/math/tr1.hpp>
#include <boost/math/special_functions/fpclassify.hpp>
#include <boost/math/special_functions/sign.hpp>
#include "c_policy.hpp"

#if defined (_MSC_VER)
#  pragma warning(push)
#  pragma warning (disable: 4800) // 'int' : forcing value to bool 'true' or 'false' (performance warning)
#endif

<<<<<<< HEAD
=======
namespace boost{ namespace math{ namespace tr1{

>>>>>>> 62744fed
template<> bool BOOST_MATH_TR1_DECL signbit<float> BOOST_PREVENT_MACRO_SUBSTITUTION(float x)
{
   return static_cast<bool>((boost::math::signbit)(x));
}

template<> int BOOST_MATH_TR1_DECL fpclassify<float> BOOST_PREVENT_MACRO_SUBSTITUTION(float x)
{
   return (boost::math::fpclassify)(x);
}

template<> bool BOOST_MATH_TR1_DECL isfinite<float> BOOST_PREVENT_MACRO_SUBSTITUTION(float x)
{
   return (boost::math::isfinite)(x);
}

template<> bool BOOST_MATH_TR1_DECL isinf<float> BOOST_PREVENT_MACRO_SUBSTITUTION(float x)
{
   return (boost::math::isinf)(x);
}

template<> bool BOOST_MATH_TR1_DECL isnan<float> BOOST_PREVENT_MACRO_SUBSTITUTION(float x)
{
   return (boost::math::isnan)(x);
}

template<> bool BOOST_MATH_TR1_DECL isnormal<float> BOOST_PREVENT_MACRO_SUBSTITUTION(float x)
{
   return (boost::math::isnormal)(x);
}

}}} // namespace boost{ namespace math{ namespace tr1{

#if defined (_MSC_VER)
#  pragma warning(pop)
#endif

<|MERGE_RESOLUTION|>--- conflicted
+++ resolved
@@ -17,11 +17,8 @@
 #  pragma warning (disable: 4800) // 'int' : forcing value to bool 'true' or 'false' (performance warning)
 #endif
 
-<<<<<<< HEAD
-=======
 namespace boost{ namespace math{ namespace tr1{
 
->>>>>>> 62744fed
 template<> bool BOOST_MATH_TR1_DECL signbit<float> BOOST_PREVENT_MACRO_SUBSTITUTION(float x)
 {
    return static_cast<bool>((boost::math::signbit)(x));
