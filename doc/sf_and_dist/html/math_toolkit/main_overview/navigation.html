--- conflicted
+++ resolved
@@ -29,23 +29,6 @@
 <p>
         <a class="indexterm" name="id850200"></a>
       </p>
-<<<<<<< HEAD
-<h6>
-<a name="math_toolkit.main_overview.navigation.h0"></a>
-        <span><a name="math_toolkit.main_overview.navigation.shortcuts"></a></span><a class="link" href="navigation.html#math_toolkit.main_overview.navigation.shortcuts">Shortcuts</a>
-      </h6>
-<div class="blockquote"><blockquote class="blockquote">
-<p>
-          <code class="literal"><span class="bold"><strong>p</strong></span></code> - Previous page
-        </p>
-<p>
-          <code class="literal"><span class="bold"><strong>n</strong></span></code> - Next page
-        </p>
-<p>
-          <code class="literal"><span class="bold"><strong>h</strong></span></code> - home
-        </p>
-=======
->>>>>>> 2fdb5f55
 <p>
         Boost.Math documentation is provided in both HTML and PDF formats.
       </p>
@@ -105,11 +88,7 @@
 <table xmlns:rev="http://www.cs.rpi.edu/~gregod/boost/tools/doc/revision" width="100%"><tr>
 <td align="left"></td>
 <td align="right"><div class="copyright-footer">Copyright &#169; 2006-2010 John Maddock, Paul A. Bristow, Hubert Holin, Xiaogang Zhang, Bruno
-<<<<<<< HEAD
-      Lalande, Johan R&#229;de, Gautam Sewani and Thijs van den Berg<p>
-=======
       Lalande, Johan R&#229;de, Gautam Sewani, Thijs van den Berg and Benjamin Sobotta<p>
->>>>>>> 2fdb5f55
         Distributed under the Boost Software License, Version 1.0. (See accompanying
         file LICENSE_1_0.txt or copy at <a href="http://www.boost.org/LICENSE_1_0.txt" target="_top">http://www.boost.org/LICENSE_1_0.txt</a>)
       </p>
