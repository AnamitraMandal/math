///////////////////////////////////////////////////////////////////////////////
//  Copyright 2014 Anton Bikineev
//  Copyright 2014 Christopher Kormanyos
//  Copyright 2014 John Maddock
//  Copyright 2014 Paul Bristow
//  Distributed under the Boost
//  Software License, Version 1.0. (See accompanying file
//  LICENSE_1_0.txt or copy at http://www.boost.org/LICENSE_1_0.txt)
//
#ifndef BOOST_MATH_DETAIL_HYPERGEOMETRIC_SERIES_HPP
#define BOOST_MATH_DETAIL_HYPERGEOMETRIC_SERIES_HPP

#include <boost/math/tools/series.hpp>
#include <boost/math/policies/error_handling.hpp>

  namespace boost { namespace math { namespace detail {

  // primary template for term of Taylor series
  template <class T, unsigned p, unsigned q>
  struct hypergeometric_pFq_generic_series_term;

  // partial specialization for 0F1
  template <class T>
  struct hypergeometric_pFq_generic_series_term<T, 0u, 1u>
  {
    typedef T result_type;

    hypergeometric_pFq_generic_series_term(const T& b, const T& z)
       : n(0), term(1), b(b), z(z)
    {
    }

    T operator()()
    {
      BOOST_MATH_STD_USING
      const T r = term;
      term *= ((1 / ((b + n) * (n + 1))) * z);
      ++n;
      return r;
    }

  private:
    unsigned n;
    T term;
    const T b, z;
  };

  // partial specialization for 1F0
  template <class T>
  struct hypergeometric_pFq_generic_series_term<T, 1u, 0u>
  {
    typedef T result_type;

    hypergeometric_pFq_generic_series_term(const T& a, const T& z)
       : n(0), term(1), a(a), z(z)
    {
    }

    T operator()()
    {
      BOOST_MATH_STD_USING
      const T r = term;
      term *= (((a + n) / (n + 1)) * z);
      ++n;
      return r;
    }

  private:
    unsigned n;
    T term;
    const T a, z;
  };

  // partial specialization for 1F1
  template <class T>
  struct hypergeometric_pFq_generic_series_term<T, 1u, 1u>
  {
    typedef T result_type;

    hypergeometric_pFq_generic_series_term(const T& a, const T& b, const T& z)
       : n(0), term(1), a(a), b(b), z(z)
    {
    }

    T operator()()
    {
      BOOST_MATH_STD_USING
      const T r = term;
      term *= (((a + n) / ((b + n) * (n + 1))) * z);
      ++n;
      return r;
    }

  private:
    unsigned n;
    T term;
    const T a, b, z;
  };

  // partial specialization for 1F2
  template <class T>
  struct hypergeometric_pFq_generic_series_term<T, 1u, 2u>
  {
    typedef T result_type;

    hypergeometric_pFq_generic_series_term(const T& a, const T& b1, const T& b2, const T& z)
       : n(0), term(1), a(a), b1(b1), b2(b2), z(z)
    {
    }

    T operator()()
    {
      BOOST_MATH_STD_USING
      const T r = term;
      term *= (((a + n) / ((b1 + n) * (b2 + n) * (n + 1))) * z);
      ++n;
      return r;
    }

  private:
    unsigned n;
    T term;
    const T a, b1, b2, z;
  };

  // partial specialization for 2F0
  template <class T>
  struct hypergeometric_pFq_generic_series_term<T, 2u, 0u>
  {
    typedef T result_type;

    hypergeometric_pFq_generic_series_term(const T& a1, const T& a2, const T& z)
       : n(0), term(1), a1(a1), a2(a2), z(z)
    {
    }

    T operator()()
    {
      BOOST_MATH_STD_USING
      const T r = term;
      term *= (((a1 + n) * (a2 + n) / (n + 1)) * z);
      ++n;
      return r;
    }

  private:
    unsigned n;
    T term;
    const T a1, a2, z;
  };

  // partial specialization for 2F1
  template <class T>
  struct hypergeometric_pFq_generic_series_term<T, 2u, 1u>
  {
    typedef T result_type;

    hypergeometric_pFq_generic_series_term(const T& a1, const T& a2, const T& b, const T& z)
       : n(0), term(1), a1(a1), a2(a2), b(b), z(z)
    {
    }

    T operator()()
    {
      BOOST_MATH_STD_USING
      const T r = term;
      term *= (((a1 + n) * (a2 + n) / ((b + n) * (n + 1))) * z);
      ++n;
      return r;
    }

  private:
    unsigned n;
    T term;
    const T a1, a2, b, z;
  };

  // we don't need to define extra check and make a polinom from
  // series, when p(i) and q(i) are negative integers and p(i) >= q(i)
  // as described in functions.wolfram.alpha, because we always
  // stop summation when result (in this case numerator) is zero.
  template <class T, unsigned p, unsigned q, class Policy>
  inline T sum_pFq_series(detail::hypergeometric_pFq_generic_series_term<T, p, q>& term, const Policy& pol)
  {
    BOOST_MATH_STD_USING
    boost::uintmax_t max_iter = policies::get_max_series_iterations<Policy>();
#if BOOST_WORKAROUND(__BORLANDC__, BOOST_TESTED_AT(0x582))
    const T zero = 0;
    const T result = boost::math::tools::sum_series(term, boost::math::policies::get_epsilon<T, Policy>(), max_iter, zero);
#else
    const T result = boost::math::tools::sum_series(term, boost::math::policies::get_epsilon<T, Policy>(), max_iter);
#endif
    policies::check_series_iterations<T>("boost::math::hypergeometric_pFq_generic_series<%1%>(%1%,%1%,%1%)", max_iter, pol);
    return result;
  }

  template <class T, class Policy>
  inline T hypergeometric_0F1_generic_series(const T& b, const T& z, const Policy& pol)
  {
    detail::hypergeometric_pFq_generic_series_term<T, 0u, 1u> s(b, z);
    return detail::sum_pFq_series(s, pol);
  }

  template <class T, class Policy>
  inline T hypergeometric_1F0_generic_series(const T& a, const T& z, const Policy& pol)
  {
    detail::hypergeometric_pFq_generic_series_term<T, 1u, 0u> s(a, z);
    return detail::sum_pFq_series(s, pol);
  }

  template <class T, class Policy>
<<<<<<< HEAD
  inline T hypergeometric_1f1_generic_series(const T& a, const T& b, const T& z, const Policy& pol, int& log_scaling, const char* function)
  {
     BOOST_MATH_STD_USING_CORE
     T sum(0), term(1), upper_limit(sqrt(boost::math::tools::max_value<T>())), diff;
     T lower_limit(1 / upper_limit);
     unsigned n = 0;
     int log_scaling_factor = boost::math::itrunc(boost::math::tools::log_max_value<T>()) - 2;
     T scaling_factor = exp(log_scaling_factor);

     do
     {
        sum += term;
        if (fabs(sum) >= upper_limit)
        {
           sum /= scaling_factor;
           term /= scaling_factor;
           log_scaling += log_scaling_factor;
        }
        if (fabs(sum) < lower_limit)
        {
           sum *= scaling_factor;
           term *= scaling_factor;
           log_scaling -= log_scaling_factor;
        }
        term *= (((a + n) / ((b + n) * (n + 1))) * z);
        if (n > boost::math::policies::get_max_series_iterations<Policy>())
           return boost::math::policies::raise_evaluation_error(function, "Series did not converge, best value is %1%", sum, pol);
        ++n;
        diff = fabs(term / sum);
     } while (diff > boost::math::policies::get_epsilon<T, Policy>());

     return sum;
=======
  inline T hypergeometric_1F1_generic_series(const T& a, const T& b, const T& z, const Policy& pol)
  {
    detail::hypergeometric_pFq_generic_series_term<T, 1u, 1u> s(a, b, z);
    return detail::sum_pFq_series(s, pol);
>>>>>>> 60edddae
  }

  template <class T, class Policy>
  inline T hypergeometric_1F2_generic_series(const T& a, const T& b1, const T& b2, const T& z, const Policy& pol)
  {
    detail::hypergeometric_pFq_generic_series_term<T, 1u, 2u> s(a, b1, b2, z);
    return detail::sum_pFq_series(s, pol);
  }

  template <class T, class Policy>
  inline T hypergeometric_2F0_generic_series(const T& a1, const T& a2, const T& z, const Policy& pol)
  {
    detail::hypergeometric_pFq_generic_series_term<T, 2u, 0u> s(a1, a2, z);
    return detail::sum_pFq_series(s, pol);
  }

  template <class T, class Policy>
  inline T hypergeometric_2F1_generic_series(const T& a1, const T& a2, const T& b, const T& z, const Policy& pol)
  {
    detail::hypergeometric_pFq_generic_series_term<T, 2u, 1u> s(a1, a2, b, z);
    return detail::sum_pFq_series(s, pol);
  }

  } } } // namespaces

#endif // BOOST_MATH_DETAIL_HYPERGEOMETRIC_SERIES_HPP<|MERGE_RESOLUTION|>--- conflicted
+++ resolved
@@ -209,8 +209,7 @@
   }
 
   template <class T, class Policy>
-<<<<<<< HEAD
-  inline T hypergeometric_1f1_generic_series(const T& a, const T& b, const T& z, const Policy& pol, int& log_scaling, const char* function)
+  inline T hypergeometric_1F1_generic_series(const T& a, const T& b, const T& z, const Policy& pol, int& log_scaling, const char* function)
   {
      BOOST_MATH_STD_USING_CORE
      T sum(0), term(1), upper_limit(sqrt(boost::math::tools::max_value<T>())), diff;
@@ -242,12 +241,6 @@
      } while (diff > boost::math::policies::get_epsilon<T, Policy>());
 
      return sum;
-=======
-  inline T hypergeometric_1F1_generic_series(const T& a, const T& b, const T& z, const Policy& pol)
-  {
-    detail::hypergeometric_pFq_generic_series_term<T, 1u, 1u> s(a, b, z);
-    return detail::sum_pFq_series(s, pol);
->>>>>>> 60edddae
   }
 
   template <class T, class Policy>
