--- conflicted
+++ resolved
@@ -901,14 +901,10 @@
    [ run test_barycentric_rational.cpp ../../test/build//boost_unit_test_framework : : :  [ requires cxx11_smart_ptr cxx11_defaulted_functions cxx11_auto_declarations cxx11_unified_initialization_syntax ] [ check-target-builds ../config//has_float128 "GCC libquadmath and __float128 support" : <linkflags>-lquadmath ]  ]
    [ run test_constant_generate.cpp : : : release <define>USE_CPP_FLOAT=1 <exception-handling>off:<build>no  ]
    [ run test_cubic_b_spline.cpp ../../test/build//boost_unit_test_framework : : :  [ requires cxx11_smart_ptr cxx11_defaulted_functions ] <debug-symbols>off <toolset>msvc:<cxxflags>/bigobj release ]
-<<<<<<< HEAD
-   [ run catmull_rom_test.cpp ../../test/build//boost_unit_test_framework : : :  [ requires cxx17_if_constexpr cxx17_std_apply ] ] # does not in fact require C++17 constexpr; requires C++17 std::size.
-   [ run ooura_fourier_integral_test.cpp ../../test/build//boost_unit_test_framework : : :  [ requires cxx17_if_constexpr cxx17_std_apply ] ]
-=======
    [ run catmull_rom_test.cpp ../../test/build//boost_unit_test_framework : : : <define>TEST=1 [ requires cxx11_hdr_array cxx11_hdr_initializer_list ] : catmull_rom_test_1 ]
    [ run catmull_rom_test.cpp ../../test/build//boost_unit_test_framework : : : <define>TEST=2 [ requires cxx11_hdr_array cxx11_hdr_initializer_list ] : catmull_rom_test_2 ]
    [ run catmull_rom_test.cpp ../../test/build//boost_unit_test_framework : : : <define>TEST=3 [ requires cxx11_hdr_array cxx11_hdr_initializer_list ] : catmull_rom_test_3 ]
->>>>>>> 67dc112b
+   [ run ooura_fourier_integral_test.cpp ../../test/build//boost_unit_test_framework : : :  [ requires cxx17_if_constexpr cxx17_std_apply ] ]
    [ run univariate_statistics_test.cpp ../../test/build//boost_unit_test_framework : : :  [ requires cxx17_if_constexpr cxx17_std_apply ] ]
    [ run norms_test.cpp ../../test/build//boost_unit_test_framework : : :  [ requires cxx17_if_constexpr cxx17_std_apply ] ]
    [ run signal_statistics_test.cpp : : : [ requires cxx17_if_constexpr cxx17_std_apply ] ]
