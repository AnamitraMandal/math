--- conflicted
+++ resolved
@@ -57,11 +57,7 @@
 <p>
             </p>
 <a name="math_toolkit.dist.stat_tut.weg.find_eg.find_mean_and_sd_eg.using_find_location_and_find_scale_to_meet_dispensing_and_measurement_specifications"></a><h5>
-<<<<<<< HEAD
-<a name="id1145475"></a>
-=======
 <a name="id1147896"></a>
->>>>>>> ef7f0bb9
               <a class="link" href="find_mean_and_sd_eg.html#math_toolkit.dist.stat_tut.weg.find_eg.find_mean_and_sd_eg.using_find_location_and_find_scale_to_meet_dispensing_and_measurement_specifications">Using
               find_location and find_scale to meet dispensing and measurement specifications</a>
             </h5>
@@ -197,11 +193,7 @@
 <p>
             </p>
 <a name="math_toolkit.dist.stat_tut.weg.find_eg.find_mean_and_sd_eg.using_cauchy_lorentz_instead_of_normal_distribution"></a><h5>
-<<<<<<< HEAD
-<a name="id1146656"></a>
-=======
 <a name="id1149076"></a>
->>>>>>> ef7f0bb9
               <a class="link" href="find_mean_and_sd_eg.html#math_toolkit.dist.stat_tut.weg.find_eg.find_mean_and_sd_eg.using_cauchy_lorentz_instead_of_normal_distribution">Using
               Cauchy-Lorentz instead of normal distribution</a>
             </h5>
@@ -313,11 +305,7 @@
               of estimating these intervals.
             </p>
 <a name="math_toolkit.dist.stat_tut.weg.find_eg.find_mean_and_sd_eg.changing_the_scale_or_standard_deviation"></a><h5>
-<<<<<<< HEAD
-<a name="id1148548"></a>
-=======
 <a name="id1150081"></a>
->>>>>>> ef7f0bb9
               <a class="link" href="find_mean_and_sd_eg.html#math_toolkit.dist.stat_tut.weg.find_eg.find_mean_and_sd_eg.changing_the_scale_or_standard_deviation">Changing
               the scale or standard deviation</a>
             </h5>
