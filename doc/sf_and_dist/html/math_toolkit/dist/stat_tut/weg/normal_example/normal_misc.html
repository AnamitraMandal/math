--- conflicted
+++ resolved
@@ -32,11 +32,7 @@
               illustrates their use.
             </p>
 <a name="math_toolkit.dist.stat_tut.weg.normal_example.normal_misc.traditional_tables"></a><h5>
-<<<<<<< HEAD
-<a name="id1124977"></a>
-=======
 <a name="id1125992"></a>
->>>>>>> ef7f0bb9
               <a class="link" href="normal_misc.html#math_toolkit.dist.stat_tut.weg.normal_example.normal_misc.traditional_tables">Traditional
               Tables</a>
             </h5>
@@ -234,11 +230,7 @@
               the two tails is 0.025 + 0.025 = 0.05,
             </p>
 <a name="math_toolkit.dist.stat_tut.weg.normal_example.normal_misc.standard_deviations_either_side_of_the_mean"></a><h5>
-<<<<<<< HEAD
-<a name="id1127450"></a>
-=======
 <a name="id1129710"></a>
->>>>>>> ef7f0bb9
               <a class="link" href="normal_misc.html#math_toolkit.dist.stat_tut.weg.normal_example.normal_misc.standard_deviations_either_side_of_the_mean">Standard
               deviations either side of the Mean</a>
             </h5>
@@ -288,20 +280,12 @@
               estimated the standard deviation from only a few measurements.
             </p>
 <a name="math_toolkit.dist.stat_tut.weg.normal_example.normal_misc.some_simple_examples"></a><h5>
-<<<<<<< HEAD
-<a name="id1127970"></a>
-=======
 <a name="id1130231"></a>
->>>>>>> ef7f0bb9
               <a class="link" href="normal_misc.html#math_toolkit.dist.stat_tut.weg.normal_example.normal_misc.some_simple_examples">Some
               simple examples</a>
             </h5>
 <a name="math_toolkit.dist.stat_tut.weg.normal_example.normal_misc.life_of_light_bulbs"></a><h5>
-<<<<<<< HEAD
-<a name="id1127984"></a>
-=======
 <a name="id1130244"></a>
->>>>>>> ef7f0bb9
               <a class="link" href="normal_misc.html#math_toolkit.dist.stat_tut.weg.normal_example.normal_misc.life_of_light_bulbs">Life
               of light bulbs</a>
             </h5>
@@ -367,11 +351,7 @@
               </p></td></tr>
 </table></div>
 <a name="math_toolkit.dist.stat_tut.weg.normal_example.normal_misc.how_many_onions_"></a><h5>
-<<<<<<< HEAD
-<a name="id1128491"></a>
-=======
 <a name="id1130752"></a>
->>>>>>> ef7f0bb9
               <a class="link" href="normal_misc.html#math_toolkit.dist.stat_tut.weg.normal_example.normal_misc.how_many_onions_">How
               many onions?</a>
             </h5>
@@ -416,11 +396,7 @@
 <p>
             </p>
 <a name="math_toolkit.dist.stat_tut.weg.normal_example.normal_misc.packing_beef"></a><h5>
-<<<<<<< HEAD
-<a name="id1129744"></a>
-=======
 <a name="id1131883"></a>
->>>>>>> ef7f0bb9
               <a class="link" href="normal_misc.html#math_toolkit.dist.stat_tut.weg.normal_example.normal_misc.packing_beef">Packing
               beef</a>
             </h5>
@@ -589,11 +565,7 @@
               a few measurements.
             </p>
 <a name="math_toolkit.dist.stat_tut.weg.normal_example.normal_misc.length_of_bolts"></a><h5>
-<<<<<<< HEAD
-<a name="id1133036"></a>
-=======
 <a name="id1135183"></a>
->>>>>>> ef7f0bb9
               <a class="link" href="normal_misc.html#math_toolkit.dist.stat_tut.weg.normal_example.normal_misc.length_of_bolts">Length
               of bolts</a>
             </h5>
