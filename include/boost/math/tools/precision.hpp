//  Copyright John Maddock 2005-2006.
//  Use, modification and distribution are subject to the
//  Boost Software License, Version 1.0. (See accompanying file
//  LICENSE_1_0.txt or copy at http://www.boost.org/LICENSE_1_0.txt)

#ifndef BOOST_MATH_TOOLS_PRECISION_INCLUDED
#define BOOST_MATH_TOOLS_PRECISION_INCLUDED

#ifdef _MSC_VER
#pragma once
#endif

#include <boost/limits.hpp>
#include <boost/assert.hpp>
#include <boost/static_assert.hpp>
#include <boost/mpl/int.hpp>
#include <boost/mpl/bool.hpp>
#include <boost/mpl/if.hpp>
#include <boost/math/policies/policy.hpp>

#include <iostream>
#include <iomanip>
// These two are for LDBL_MAN_DIG:
#include <limits.h>
#include <math.h>

namespace boost{ namespace math
{
namespace tools
{
// If T is not specialized, the functions digits, max_value and min_value,
// all get synthesised automatically from std::numeric_limits.
// However, if numeric_limits is not specialised for type RealType,
// for example with NTL::RR type, then you will get a compiler error
// when code tries to use these functions, unless you explicitly specialise them.

// For example if the precision of RealType varies at runtime,
// then numeric_limits support may not be appropriate,
// see boost/math/tools/ntl.hpp  for examples like
// template <> NTL::RR max_value<NTL::RR> ...
// See  Conceptual Requirements for Real Number Types.

template <class T>
inline int digits(BOOST_MATH_EXPLICIT_TEMPLATE_TYPE_SPEC(T))
{
#ifndef BOOST_NO_LIMITS_COMPILE_TIME_CONSTANTS
   BOOST_STATIC_ASSERT( ::std::numeric_limits<T>::is_specialized);
   BOOST_STATIC_ASSERT( ::std::numeric_limits<T>::radix == 2 || ::std::numeric_limits<T>::radix == 10);
#else
   BOOST_ASSERT(::std::numeric_limits<T>::is_specialized);
   BOOST_ASSERT(::std::numeric_limits<T>::radix == 2 || ::std::numeric_limits<T>::radix == 10);
#endif
   return std::numeric_limits<T>::radix == 2 
      ? std::numeric_limits<T>::digits
      : ((std::numeric_limits<T>::digits + 1) * 1000L) / 301L;
}

template <class T>
inline T max_value(BOOST_MATH_EXPLICIT_TEMPLATE_TYPE(T))
{
#ifndef BOOST_NO_LIMITS_COMPILE_TIME_CONSTANTS
   BOOST_STATIC_ASSERT( ::std::numeric_limits<T>::is_specialized);
#else
   BOOST_ASSERT(::std::numeric_limits<T>::is_specialized);
#endif
   return (std::numeric_limits<T>::max)();
} // Also used as a finite 'infinite' value for - and +infinity, for example:
// -max_value<double> = -1.79769e+308, max_value<double> = 1.79769e+308.

template <class T>
inline T min_value(BOOST_MATH_EXPLICIT_TEMPLATE_TYPE(T))
{
#ifndef BOOST_NO_LIMITS_COMPILE_TIME_CONSTANTS
   BOOST_STATIC_ASSERT( ::std::numeric_limits<T>::is_specialized);
#else
   BOOST_ASSERT(::std::numeric_limits<T>::is_specialized);
#endif
   return (std::numeric_limits<T>::min)();
}

namespace detail{
//
// Logarithmic limits come next, note that although
// we can compute these from the log of the max value
// that is not in general thread safe (if we cache the value)
// so it's better to specialise these:
//
// For type float first:
//
template <class T>
inline T log_max_value(const mpl::int_<128>& BOOST_MATH_APPEND_EXPLICIT_TEMPLATE_TYPE(T))
{
   return 88.0f;
}

template <class T>
inline T log_min_value(const mpl::int_<128>& BOOST_MATH_APPEND_EXPLICIT_TEMPLATE_TYPE(T))
{
   return -87.0f;
}
//
// Now double:
//
template <class T>
inline T log_max_value(const mpl::int_<1024>& BOOST_MATH_APPEND_EXPLICIT_TEMPLATE_TYPE(T))
{
   return 709.0;
}

template <class T>
inline T log_min_value(const mpl::int_<1024>& BOOST_MATH_APPEND_EXPLICIT_TEMPLATE_TYPE(T))
{
   return -708.0;
}
//
// 80 and 128-bit long doubles:
//
template <class T>
inline T log_max_value(const mpl::int_<16384>& BOOST_MATH_APPEND_EXPLICIT_TEMPLATE_TYPE(T))
{
   return 11356.0L;
}

template <class T>
inline T log_min_value(const mpl::int_<16384>& BOOST_MATH_APPEND_EXPLICIT_TEMPLATE_TYPE(T))
{
   return -11355.0L;
}

template <class T>
inline T log_max_value(const mpl::int_<0>& BOOST_MATH_APPEND_EXPLICIT_TEMPLATE_TYPE(T))
{
#ifndef BOOST_NO_LIMITS_COMPILE_TIME_CONSTANTS
   BOOST_STATIC_ASSERT( ::std::numeric_limits<T>::is_specialized);
#else
   BOOST_ASSERT(::std::numeric_limits<T>::is_specialized);
#endif
   BOOST_MATH_STD_USING
   static const T val = log((std::numeric_limits<T>::max)());
   return val;
}

template <class T>
inline T log_min_value(const mpl::int_<0>& BOOST_MATH_APPEND_EXPLICIT_TEMPLATE_TYPE(T))
{
#ifndef BOOST_NO_LIMITS_COMPILE_TIME_CONSTANTS
   BOOST_STATIC_ASSERT( ::std::numeric_limits<T>::is_specialized);
#else
   BOOST_ASSERT(::std::numeric_limits<T>::is_specialized);
#endif
   BOOST_MATH_STD_USING
   static const T val = log((std::numeric_limits<T>::min)());
   return val;
}

template <class T>
inline T epsilon(const mpl::true_& BOOST_MATH_APPEND_EXPLICIT_TEMPLATE_TYPE(T))
{
   return std::numeric_limits<T>::epsilon();
}

#if (defined(macintosh) || defined(__APPLE__) || defined(__APPLE_CC__)) && ((LDBL_MANT_DIG == 106) || (__LDBL_MANT_DIG__ == 106))
template <>
inline long double epsilon<long double>(const mpl::true_& BOOST_MATH_APPEND_EXPLICIT_TEMPLATE_TYPE(long double))
{
   // numeric_limits on Darwin tells lies here.
   // This static assert fails for some unknown reason, so
   // disabled for now...
   // BOOST_STATIC_ASSERT(std::numeric_limits<long double>::digits == 106);
   return 2.4651903288156618919116517665087e-32L;
}
#endif

template <class T>
inline T epsilon(const mpl::false_& BOOST_MATH_APPEND_EXPLICIT_TEMPLATE_TYPE(T))
{
   BOOST_MATH_STD_USING  // for ADL of std names
   static const T eps = ldexp(static_cast<T>(1), 1-policies::digits<T, policies::policy<> >());
   return eps;
}

} // namespace detail

#ifdef BOOST_MSVC
#pragma warning(push)
#pragma warning(disable:4309)
#endif

template <class T>
inline T log_max_value(BOOST_MATH_EXPLICIT_TEMPLATE_TYPE(T))
{
#ifndef BOOST_NO_LIMITS_COMPILE_TIME_CONSTANTS
   typedef typename mpl::if_c<
      (std::numeric_limits<T>::radix == 2) &&
      (std::numeric_limits<T>::max_exponent == 128
      || std::numeric_limits<T>::max_exponent == 1024
      || std::numeric_limits<T>::max_exponent == 16384),
<<<<<<< HEAD
      mpl::int_<std::numeric_limits<T>::max_exponent>,
=======
      mpl::int_<(std::numeric_limits<T>::max_exponent > INT_MAX ? INT_MAX : static_cast<int>(std::numeric_limits<T>::max_exponent))>,
>>>>>>> 2fdb5f55
      mpl::int_<0>
   >::type tag_type;
   BOOST_STATIC_ASSERT( ::std::numeric_limits<T>::is_specialized);
   return detail::log_max_value<T>(tag_type());
#else
   BOOST_ASSERT(::std::numeric_limits<T>::is_specialized);
   BOOST_MATH_STD_USING
   static const T val = log((std::numeric_limits<T>::max)());
   return val;
#endif
}

template <class T>
inline T log_min_value(BOOST_MATH_EXPLICIT_TEMPLATE_TYPE(T))
{
#ifndef BOOST_NO_LIMITS_COMPILE_TIME_CONSTANTS
   typedef typename mpl::if_c<
      (std::numeric_limits<T>::radix == 2) &&
      (std::numeric_limits<T>::max_exponent == 128
      || std::numeric_limits<T>::max_exponent == 1024
      || std::numeric_limits<T>::max_exponent == 16384),
<<<<<<< HEAD
      mpl::int_<std::numeric_limits<T>::max_exponent>,
=======
      mpl::int_<(std::numeric_limits<T>::max_exponent > INT_MAX ? INT_MAX : static_cast<int>(std::numeric_limits<T>::max_exponent))>,
>>>>>>> 2fdb5f55
      mpl::int_<0>
   >::type tag_type;

   BOOST_STATIC_ASSERT( ::std::numeric_limits<T>::is_specialized);
   return detail::log_min_value<T>(tag_type());
#else
   BOOST_ASSERT(::std::numeric_limits<T>::is_specialized);
   BOOST_MATH_STD_USING
   static const T val = log((std::numeric_limits<T>::min)());
   return val;
#endif
}

#ifdef BOOST_MSVC
#pragma warning(pop)
#endif

template <class T>
inline T epsilon(BOOST_MATH_EXPLICIT_TEMPLATE_TYPE_SPEC(T))
{
#ifndef BOOST_NO_LIMITS_COMPILE_TIME_CONSTANTS
   return detail::epsilon<T>(mpl::bool_< ::std::numeric_limits<T>::is_specialized>());
#else
   return ::std::numeric_limits<T>::is_specialized ?
      detail::epsilon<T>(mpl::true_()) :
      detail::epsilon<T>(mpl::false_());
#endif
}

namespace detail{

template <class T>
inline T root_epsilon_imp(const mpl::int_<24>&)
{
   return static_cast<T>(0.00034526698300124390839884978618400831996329879769945L);
}

template <class T>
inline T root_epsilon_imp(const T*, const mpl::int_<53>&)
{
   return static_cast<T>(0.1490116119384765625e-7L);
}

template <class T>
inline T root_epsilon_imp(const T*, const mpl::int_<64>&)
{
   return static_cast<T>(0.32927225399135962333569506281281311031656150598474e-9L);
}

template <class T>
inline T root_epsilon_imp(const T*, const mpl::int_<113>&)
{
   return static_cast<T>(0.1387778780781445675529539585113525390625e-16L);
}

template <class T, class Tag>
inline T root_epsilon_imp(const T*, const Tag&)
{
   BOOST_MATH_STD_USING
   static const T r_eps = sqrt(tools::epsilon<T>());
   return r_eps;
}

template <class T>
inline T forth_root_epsilon_imp(const T*, const mpl::int_<24>&)
{
   return static_cast<T>(0.018581361171917516667460937040007436176452688944747L);
}

template <class T>
inline T forth_root_epsilon_imp(const T*, const mpl::int_<53>&)
{
   return static_cast<T>(0.0001220703125L);
}

template <class T>
inline T forth_root_epsilon_imp(const T*, const mpl::int_<64>&)
{
   return static_cast<T>(0.18145860519450699870567321328132261891067079047605e-4L);
}

template <class T>
inline T forth_root_epsilon_imp(const T*, const mpl::int_<113>&)
{
   return static_cast<T>(0.37252902984619140625e-8L);
}

template <class T, class Tag>
inline T forth_root_epsilon_imp(const T*, const Tag&)
{
   BOOST_MATH_STD_USING
   static const T r_eps = sqrt(sqrt(tools::epsilon<T>()));
   return r_eps;
}

}

template <class T>
inline T root_epsilon()
{
   typedef mpl::int_< (::std::numeric_limits<T>::radix == 2) ? std::numeric_limits<T>::digits : 0> tag_type;
   return detail::root_epsilon_imp(static_cast<T const*>(0), tag_type());
}

template <class T>
inline T forth_root_epsilon()
{
   typedef mpl::int_< (::std::numeric_limits<T>::radix == 2) ? std::numeric_limits<T>::digits : 0> tag_type;
   return detail::forth_root_epsilon_imp(static_cast<T const*>(0), tag_type());
}

} // namespace tools
} // namespace math
} // namespace boost

#endif // BOOST_MATH_TOOLS_PRECISION_INCLUDED
<|MERGE_RESOLUTION|>--- conflicted
+++ resolved
@@ -195,11 +195,7 @@
       (std::numeric_limits<T>::max_exponent == 128
       || std::numeric_limits<T>::max_exponent == 1024
       || std::numeric_limits<T>::max_exponent == 16384),
-<<<<<<< HEAD
-      mpl::int_<std::numeric_limits<T>::max_exponent>,
-=======
       mpl::int_<(std::numeric_limits<T>::max_exponent > INT_MAX ? INT_MAX : static_cast<int>(std::numeric_limits<T>::max_exponent))>,
->>>>>>> 2fdb5f55
       mpl::int_<0>
    >::type tag_type;
    BOOST_STATIC_ASSERT( ::std::numeric_limits<T>::is_specialized);
@@ -221,11 +217,7 @@
       (std::numeric_limits<T>::max_exponent == 128
       || std::numeric_limits<T>::max_exponent == 1024
       || std::numeric_limits<T>::max_exponent == 16384),
-<<<<<<< HEAD
-      mpl::int_<std::numeric_limits<T>::max_exponent>,
-=======
       mpl::int_<(std::numeric_limits<T>::max_exponent > INT_MAX ? INT_MAX : static_cast<int>(std::numeric_limits<T>::max_exponent))>,
->>>>>>> 2fdb5f55
       mpl::int_<0>
    >::type tag_type;
 
