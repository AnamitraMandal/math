// Copyright Nick Thompson, 2017
// Use, modification and distribution are subject to the
// Boost Software License, Version 1.0.
// (See accompanying file LICENSE_1_0.txt
// or copy at http://www.boost.org/LICENSE_1_0.txt)

#define BOOST_TEST_MODULE Gauss Kronrod_quadrature_test

#include <complex>
#include <boost/config.hpp>
#include <boost/detail/workaround.hpp>

#if !defined(BOOST_NO_CXX11_DECLTYPE) && !defined(BOOST_NO_CXX11_TRAILING_RESULT_TYPES) && !defined(BOOST_NO_SFINAE_EXPR)

#include <boost/math/concepts/real_concept.hpp>
#include <boost/test/included/unit_test.hpp>
#include <boost/test/floating_point_comparison.hpp>
#include <boost/math/quadrature/gauss_kronrod.hpp>
#include <boost/math/special_functions/sinc.hpp>
#include <boost/multiprecision/cpp_bin_float.hpp>
#include <boost/multiprecision/cpp_dec_float.hpp>
#include <boost/multiprecision/debug_adaptor.hpp>

#ifdef BOOST_HAS_FLOAT128
#include <boost/multiprecision/complex128.hpp>
#endif

#if !defined(TEST1) && !defined(TEST1A) && !defined(TEST2) && !defined(TEST3)
#  define TEST1
#  define TEST1A
#  define TEST2
#  define TEST3
#endif

#ifdef _MSC_VER
#pragma warning(disable:4127)  // Conditional expression is constant
#endif

using std::expm1;
using std::atan;
using std::tan;
using std::log;
using std::log1p;
using std::asinh;
using std::atanh;
using std::sqrt;
using std::isnormal;
using std::abs;
using std::sinh;
using std::tanh;
using std::cosh;
using std::pow;
using std::exp;
using std::sin;
using std::cos;
using std::string;
using boost::math::quadrature::gauss_kronrod;
using boost::math::constants::pi;
using boost::math::constants::half_pi;
using boost::math::constants::two_div_pi;
using boost::math::constants::two_pi;
using boost::math::constants::half;
using boost::math::constants::third;
using boost::math::constants::half;
using boost::math::constants::third;
using boost::math::constants::catalan;
using boost::math::constants::ln_two;
using boost::math::constants::root_two;
using boost::math::constants::root_two_pi;
using boost::math::constants::root_pi;
using boost::multiprecision::cpp_bin_float_quad;
using boost::multiprecision::cpp_dec_float_50;
using boost::multiprecision::debug_adaptor;
using boost::multiprecision::number;

//
// Error rates depend only on the number of points in the approximation, not the type being tested,
// define all our expected errors here:
//

enum
{
   test_ca_error_id,
   test_ca_error_id_2,
   test_three_quad_error_id,
   test_three_quad_error_id_2,
   test_integration_over_real_line_error_id,
   test_right_limit_infinite_error_id,
   test_left_limit_infinite_error_id
};

template <unsigned Points>
double expected_error(unsigned)
{
   return 0; // placeholder, all tests will fail
}

template <>
double expected_error<15>(unsigned id)
{
   switch (id)
   {
   case test_ca_error_id:
      return 1e-7;
   case test_ca_error_id_2:
      return 2e-5;
   case test_three_quad_error_id:
      return 1e-8;
   case test_three_quad_error_id_2:
      return 3.5e-3;
   case test_integration_over_real_line_error_id:
      return 6e-3;
   case test_right_limit_infinite_error_id:
   case test_left_limit_infinite_error_id:
      return 1e-5;
   }
   return 0;  // placeholder, all tests will fail
}

template <>
double expected_error<17>(unsigned id)
{
   switch (id)
   {
   case test_ca_error_id:
      return 1e-7;
   case test_ca_error_id_2:
      return 2e-5;
   case test_three_quad_error_id:
      return 1e-8;
   case test_three_quad_error_id_2:
      return 3.5e-3;
   case test_integration_over_real_line_error_id:
      return 6e-3;
   case test_right_limit_infinite_error_id:
   case test_left_limit_infinite_error_id:
      return 1e-5;
   }
   return 0;  // placeholder, all tests will fail
}

template <>
double expected_error<21>(unsigned id)
{
   switch (id)
   {
   case test_ca_error_id:
      return 1e-12;
   case test_ca_error_id_2:
      return 3e-6;
   case test_three_quad_error_id:
      return 2e-13;
   case test_three_quad_error_id_2:
      return 2e-3;
   case test_integration_over_real_line_error_id:
      return 6e-3;  // doesn't get any better with more points!
   case test_right_limit_infinite_error_id:
   case test_left_limit_infinite_error_id:
      return 5e-8;
   }
   return 0;  // placeholder, all tests will fail
}

template <>
double expected_error<31>(unsigned id)
{
   switch (id)
   {
   case test_ca_error_id:
      return 6e-20;
   case test_ca_error_id_2:
      return 3e-7;
   case test_three_quad_error_id:
      return 1e-19;
   case test_three_quad_error_id_2:
      return 6e-4;
   case test_integration_over_real_line_error_id:
      return 6e-3;  // doesn't get any better with more points!
   case test_right_limit_infinite_error_id:
   case test_left_limit_infinite_error_id:
      return 5e-11;
   }
   return 0;  // placeholder, all tests will fail
}

template <>
double expected_error<41>(unsigned id)
{
   switch (id)
   {
   case test_ca_error_id:
      return 1e-26;
   case test_ca_error_id_2:
      return 1e-7;
   case test_three_quad_error_id:
      return 3e-27;
   case test_three_quad_error_id_2:
      return 3e-4;
   case test_integration_over_real_line_error_id:
      return 5e-5;  // doesn't get any better with more points!
   case test_right_limit_infinite_error_id:
   case test_left_limit_infinite_error_id:
      return 1e-15;
   }
   return 0;  // placeholder, all tests will fail
}

template <>
double expected_error<51>(unsigned id)
{
   switch (id)
   {
   case test_ca_error_id:
      return 5e-33;
   case test_ca_error_id_2:
      return 1e-8;
   case test_three_quad_error_id:
      return 1e-32;
   case test_three_quad_error_id_2:
      return 3e-4;
   case test_integration_over_real_line_error_id:
      return 1e-14;
   case test_right_limit_infinite_error_id:
   case test_left_limit_infinite_error_id:
      return 3e-19;
   }
   return 0;  // placeholder, all tests will fail
}

template <>
double expected_error<61>(unsigned id)
{
   switch (id)
   {
   case test_ca_error_id:
      return 5e-34;
   case test_ca_error_id_2:
      return 5e-9;
   case test_three_quad_error_id:
      return 4e-34;
   case test_three_quad_error_id_2:
      return 1e-4;
   case test_integration_over_real_line_error_id:
      return 1e-16;
   case test_right_limit_infinite_error_id:
   case test_left_limit_infinite_error_id:
      return 3e-23;
   }
   return 0;  // placeholder, all tests will fail
}


template<class Real, unsigned Points>
void test_linear()
{
    std::cout << "Testing linear functions are integrated properly by gauss_kronrod on type " << boost::typeindex::type_id<Real>().pretty_name() << "\n";
    Real tol = boost::math::tools::epsilon<Real>() * 10;
    Real error;
    auto f = [](const Real& x)->Real
    {
       return 5*x + 7;
    };
    Real L1;
    Real Q = gauss_kronrod<Real, Points>::integrate(f, (Real) 0, (Real) 1, 0, 0, &error, &L1);
    BOOST_CHECK_CLOSE_FRACTION(Q, 9.5, tol);
    BOOST_CHECK_CLOSE_FRACTION(L1, 9.5, tol);
}

template<class Real, unsigned Points>
void test_quadratic()
{
    std::cout << "Testing quadratic functions are integrated properly by Gauss Kronrod on type " << boost::typeindex::type_id<Real>().pretty_name() << "\n";
    Real tol = boost::math::tools::epsilon<Real>() * 10;
    Real error;

    auto f = [](const Real& x)->Real { return 5*x*x + 7*x + 12; };
    Real L1;
    Real Q = gauss_kronrod<Real, Points>::integrate(f, 0, 1, 0, 0, &error, &L1);
    BOOST_CHECK_CLOSE_FRACTION(Q, (Real) 17 + half<Real>()*third<Real>(), tol);
    BOOST_CHECK_CLOSE_FRACTION(L1, (Real) 17 + half<Real>()*third<Real>(), tol);
}

// Examples taken from
//http://crd-legacy.lbl.gov/~dhbailey/dhbpapers/quadrature.pdf
template<class Real, unsigned Points>
void test_ca()
{
    std::cout << "Testing integration of C(a) on type " << boost::typeindex::type_id<Real>().pretty_name() << "\n";
    Real tol = expected_error<Points>(test_ca_error_id);
    Real L1;
    Real error;

    auto f1 = [](const Real& x)->Real { return atan(x)/(x*(x*x + 1)) ; };
    Real Q = gauss_kronrod<Real, Points>::integrate(f1, 0, 1, 0, 0, &error, &L1);
    Real Q_expected = pi<Real>()*ln_two<Real>()/8 + catalan<Real>()*half<Real>();
    BOOST_CHECK_CLOSE_FRACTION(Q, Q_expected, tol);
    BOOST_CHECK_CLOSE_FRACTION(L1, Q_expected, tol);

    auto f2 = [](Real x)->Real { Real t0 = x*x + 1; Real t1 = sqrt(t0); return atan(t1)/(t0*t1); };
    Q = gauss_kronrod<Real, Points>::integrate(f2, 0 , 1, 0, 0, &error, &L1);
    Q_expected = pi<Real>()/4 - pi<Real>()/root_two<Real>() + 3*atan(root_two<Real>())/root_two<Real>();
    BOOST_CHECK_CLOSE_FRACTION(Q, Q_expected, tol);
    BOOST_CHECK_CLOSE_FRACTION(L1, Q_expected, tol);

    tol = expected_error<Points>(test_ca_error_id_2);
    auto f5 = [](Real t)->Real { return t*t*log(t)/((t*t - 1)*(t*t*t*t + 1)); };
    Q = gauss_kronrod<Real, Points>::integrate(f5, 0, 1, 0);
    Q_expected = pi<Real>()*pi<Real>()*(2 - root_two<Real>())/32;
    BOOST_CHECK_CLOSE_FRACTION(Q, Q_expected, tol);
}

template<class Real, unsigned Points>
void test_three_quadrature_schemes_examples()
{
    std::cout << "Testing integral in 'A Comparison of Three High Precision Quadrature Schemes' on type " << boost::typeindex::type_id<Real>().pretty_name() << "\n";
    Real tol = expected_error<Points>(test_three_quad_error_id);
    Real Q;
    Real Q_expected;

    // Example 1:
    auto f1 = [](const Real& t)->Real { return t*boost::math::log1p(t); };
    Q = gauss_kronrod<Real, Points>::integrate(f1, 0 , 1, 0);
    Q_expected = half<Real>()*half<Real>();
    BOOST_CHECK_CLOSE_FRACTION(Q, Q_expected, tol);


    // Example 2:
    auto f2 = [](const Real& t)->Real { return t*t*atan(t); };
    Q = gauss_kronrod<Real, Points>::integrate(f2, 0 , 1, 0);
    Q_expected = (pi<Real>() -2 + 2*ln_two<Real>())/12;
    BOOST_CHECK_CLOSE_FRACTION(Q, Q_expected, 2 * tol);

    // Example 3:
    auto f3 = [](const Real& t)->Real { return exp(t)*cos(t); };
    Q = gauss_kronrod<Real, Points>::integrate(f3, 0, half_pi<Real>(), 0);
    Q_expected = boost::math::expm1(half_pi<Real>())*half<Real>();
    BOOST_CHECK_CLOSE_FRACTION(Q, Q_expected, tol);

    // Example 4:
    auto f4 = [](Real x)->Real { Real t0 = sqrt(x*x + 2); return atan(t0)/(t0*(x*x+1)); };
    Q = gauss_kronrod<Real, Points>::integrate(f4, 0 , 1, 0);
    Q_expected = 5*pi<Real>()*pi<Real>()/96;
    BOOST_CHECK_CLOSE_FRACTION(Q, Q_expected, tol);

    tol = expected_error<Points>(test_three_quad_error_id_2);
    // Example 5:
    auto f5 = [](const Real& t)->Real { return sqrt(t)*log(t); };
    Q = gauss_kronrod<Real, Points>::integrate(f5, 0 , 1, 0);
    Q_expected = -4/ (Real) 9;
    BOOST_CHECK_CLOSE_FRACTION(Q, Q_expected, tol);

    // Example 6:
    auto f6 = [](const Real& t)->Real { return sqrt(1 - t*t); };
    Q = gauss_kronrod<Real, Points>::integrate(f6, 0 , 1, 0);
    Q_expected = pi<Real>()/4;
    BOOST_CHECK_CLOSE_FRACTION(Q, Q_expected, tol);
}


template<class Real, unsigned Points>
void test_integration_over_real_line()
{
    std::cout << "Testing integrals over entire real line in 'A Comparison of Three High Precision Quadrature Schemes' on type " << boost::typeindex::type_id<Real>().pretty_name() << "\n";
    Real tol = expected_error<Points>(test_integration_over_real_line_error_id);
    Real Q;
    Real Q_expected;
    Real L1;
    Real error;

    auto f1 = [](const Real& t)->Real { return 1/(1+t*t);};
    Q = gauss_kronrod<Real, Points>::integrate(f1, -boost::math::tools::max_value<Real>(), boost::math::tools::max_value<Real>(), 0, 0, &error, &L1);
    Q_expected = pi<Real>();
    BOOST_CHECK_CLOSE_FRACTION(Q, Q_expected, tol);
    BOOST_CHECK_CLOSE_FRACTION(L1, Q_expected, tol);
}

template<class Real, unsigned Points>
void test_right_limit_infinite()
{
    std::cout << "Testing right limit infinite for Gauss Kronrod in 'A Comparison of Three High Precision Quadrature Schemes' on type " << boost::typeindex::type_id<Real>().pretty_name() << "\n";
    Real tol = expected_error<Points>(test_right_limit_infinite_error_id);
    Real Q;
    Real Q_expected;
    Real L1;
    Real error;

    // Example 11:
    auto f1 = [](const Real& t)->Real { return 1/(1+t*t);};
    Q = gauss_kronrod<Real, Points>::integrate(f1, 0, boost::math::tools::max_value<Real>(), 0, 0, &error, &L1);
    Q_expected = half_pi<Real>();
    BOOST_CHECK_CLOSE(Q, Q_expected, 100*tol);

    auto f4 = [](const Real& t)->Real { return 1/(1+t*t); };
    Q = gauss_kronrod<Real, Points>::integrate(f4, 1, boost::math::tools::max_value<Real>(), 0, 0, &error, &L1);
    Q_expected = pi<Real>()/4;
    BOOST_CHECK_CLOSE(Q, Q_expected, 100*tol);
}

template<class Real, unsigned Points>
void test_left_limit_infinite()
{
    std::cout << "Testing left limit infinite for Gauss Kronrod in 'A Comparison of Three High Precision Quadrature Schemes' on type " << boost::typeindex::type_id<Real>().pretty_name() << "\n";
    Real tol = expected_error<Points>(test_left_limit_infinite_error_id);
    Real Q;
    Real Q_expected;

    // Example 11:
    auto f1 = [](const Real& t)->Real { return 1/(1+t*t);};
    Q = gauss_kronrod<Real, Points>::integrate(f1, -boost::math::tools::max_value<Real>(), Real(0), 0);
    Q_expected = half_pi<Real>();
    BOOST_CHECK_CLOSE(Q, Q_expected, 100*tol);
}

template<class Complex>
void test_complex_lambert_w()
{
    std::cout << "Testing that complex-valued integrands are integrated correctly by Gaussian quadrature on type " << boost::typeindex::type_id<Complex>().pretty_name() << "\n";
    typedef typename Complex::value_type Real;
    Real tol = 10e-9;
    using boost::math::constants::pi;
    Complex z{2, 3};
    auto lw = [&z](Real v)->Complex {
      using std::cos;
      using std::sin;
      using std::exp;
      Real sinv = sin(v);
      Real cosv = cos(v);

      Real cotv = cosv/sinv;
      Real cscv = 1/sinv;
      Real t = (1-v*cotv)*(1-v*cotv) + v*v;
      Real x = v*cscv*exp(-v*cotv);
      Complex den = z + x;
      Complex num = t*(z/pi<Real>());
      Complex res = num/den;
      return res;
    };

    //N[ProductLog[2+3*I], 150]
    boost::math::quadrature::gauss_kronrod<Real, 61> integrator;
    Complex Q = integrator.integrate(lw, (Real) 0, pi<Real>());
    BOOST_CHECK_CLOSE_FRACTION(Q.real(), boost::lexical_cast<Real>("1.09007653448579084630177782678166964987102108635357778056449870727913321296238687023915522935120701763447787503167111962008709116746523970476893277703"), tol);
    BOOST_CHECK_CLOSE_FRACTION(Q.imag(), boost::lexical_cast<Real>("0.530139720774838801426860213574121741928705631382703178297940568794784362495390544411799468140433404536019992695815009036975117285537382995180319280835"), tol);
}

BOOST_AUTO_TEST_CASE(gauss_quadrature_test)
{
#ifdef TEST1
    std::cout << "Testing 15 point approximation:\n";
    test_linear<double, 15>();
    test_quadratic<double, 15>();
    test_ca<double, 15>();
    test_three_quadrature_schemes_examples<double, 15>();
    test_integration_over_real_line<double, 15>();
    test_right_limit_infinite<double, 15>();
    test_left_limit_infinite<double, 15>();

    //  test one case where we do not have pre-computed constants:
    std::cout << "Testing 17 point approximation:\n";
    test_linear<double, 17>();
    test_quadratic<double, 17>();
    test_ca<double, 17>();
    test_three_quadrature_schemes_examples<double, 17>();
    test_integration_over_real_line<double, 17>();
    test_right_limit_infinite<double, 17>();
    test_left_limit_infinite<double, 17>();
    test_complex_lambert_w<std::complex<double>>();
    test_complex_lambert_w<std::complex<long double>>();
#endif
#ifdef TEST1A
    std::cout << "Testing 21 point approximation:\n";
    test_linear<cpp_bin_float_quad, 21>();
    test_quadratic<cpp_bin_float_quad, 21>();
    test_ca<cpp_bin_float_quad, 21>();
    test_three_quadrature_schemes_examples<cpp_bin_float_quad, 21>();
    test_integration_over_real_line<cpp_bin_float_quad, 21>();
    test_right_limit_infinite<cpp_bin_float_quad, 21>();
    test_left_limit_infinite<cpp_bin_float_quad, 21>();

    std::cout << "Testing 31 point approximation:\n";
    test_linear<cpp_bin_float_quad, 31>();
    test_quadratic<cpp_bin_float_quad, 31>();
    test_ca<cpp_bin_float_quad, 31>();
    test_three_quadrature_schemes_examples<cpp_bin_float_quad, 31>();
    test_integration_over_real_line<cpp_bin_float_quad, 31>();
    test_right_limit_infinite<cpp_bin_float_quad, 31>();
    test_left_limit_infinite<cpp_bin_float_quad, 31>();
#endif
#ifdef TEST2
    std::cout << "Testing 41 point approximation:\n";
    test_linear<cpp_bin_float_quad, 41>();
    test_quadratic<cpp_bin_float_quad, 41>();
    test_ca<cpp_bin_float_quad, 41>();
    test_three_quadrature_schemes_examples<cpp_bin_float_quad, 41>();
    test_integration_over_real_line<cpp_bin_float_quad, 41>();
    test_right_limit_infinite<cpp_bin_float_quad, 41>();
    test_left_limit_infinite<cpp_bin_float_quad, 41>();

    std::cout << "Testing 51 point approximation:\n";
    test_linear<cpp_bin_float_quad, 51>();
    test_quadratic<cpp_bin_float_quad, 51>();
    test_ca<cpp_bin_float_quad, 51>();
    test_three_quadrature_schemes_examples<cpp_bin_float_quad, 51>();
    test_integration_over_real_line<cpp_bin_float_quad, 51>();
    test_right_limit_infinite<cpp_bin_float_quad, 51>();
    test_left_limit_infinite<cpp_bin_float_quad, 51>();
#endif
#ifdef TEST3
    // Need at least one set of tests with expression templates turned on:
    /*std::cout << "Testing 61 point approximation:\n";
    test_linear<cpp_dec_float_50, 61>();
    test_quadratic<cpp_dec_float_50, 61>();
    test_ca<cpp_dec_float_50, 61>();
    test_three_quadrature_schemes_examples<cpp_dec_float_50, 61>();
    test_integration_over_real_line<cpp_dec_float_50, 61>();
    test_right_limit_infinite<cpp_dec_float_50, 61>();
<<<<<<< HEAD
    test_left_limit_infinite<cpp_dec_float_50, 61>();*/
=======
    test_left_limit_infinite<cpp_dec_float_50, 61>();
>>>>>>> 157e33a5
#ifdef BOOST_HAS_FLOAT128
    test_complex_lambert_w<boost::multiprecision::complex128>();
#endif
#endif
}

#else

int main() { return 0; }

#endif<|MERGE_RESOLUTION|>--- conflicted
+++ resolved
@@ -507,18 +507,14 @@
 #endif
 #ifdef TEST3
     // Need at least one set of tests with expression templates turned on:
-    /*std::cout << "Testing 61 point approximation:\n";
+    std::cout << "Testing 61 point approximation:\n";
     test_linear<cpp_dec_float_50, 61>();
     test_quadratic<cpp_dec_float_50, 61>();
     test_ca<cpp_dec_float_50, 61>();
     test_three_quadrature_schemes_examples<cpp_dec_float_50, 61>();
     test_integration_over_real_line<cpp_dec_float_50, 61>();
     test_right_limit_infinite<cpp_dec_float_50, 61>();
-<<<<<<< HEAD
-    test_left_limit_infinite<cpp_dec_float_50, 61>();*/
-=======
     test_left_limit_infinite<cpp_dec_float_50, 61>();
->>>>>>> 157e33a5
 #ifdef BOOST_HAS_FLOAT128
     test_complex_lambert_w<boost::multiprecision::complex128>();
 #endif
