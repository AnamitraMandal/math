--- conflicted
+++ resolved
@@ -182,11 +182,7 @@
     }
     else
     {
-<<<<<<< HEAD
-       T rphi = boost::math::tools::fmod_workaround(fabs(phi), constants::pi<T>() / 2);
-=======
        T rphi = boost::math::tools::fmod_workaround(fabs(phi), T(constants::pi<T>() / 2));
->>>>>>> 62744fed
        T m = floor((2 * fabs(phi)) / constants::pi<T>());
        int sign = 1;
        if(boost::math::tools::fmod_workaround(m, T(2)) > 0.5)
