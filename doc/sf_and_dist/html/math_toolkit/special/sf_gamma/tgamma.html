--- conflicted
+++ resolved
@@ -27,11 +27,7 @@
 <a name="math_toolkit.special.sf_gamma.tgamma"></a><a class="link" href="tgamma.html" title="Gamma">Gamma</a>
 </h4></div></div></div>
 <a name="math_toolkit.special.sf_gamma.tgamma.synopsis"></a><h5>
-<<<<<<< HEAD
-<a name="id1231368"></a>
-=======
 <a name="id1233418"></a>
->>>>>>> ef7f0bb9
           <a class="link" href="tgamma.html#math_toolkit.special.sf_gamma.tgamma.synopsis">Synopsis</a>
         </h5>
 <p>
@@ -58,11 +54,7 @@
 <span class="special">}}</span> <span class="comment">// namespaces
 </span></pre>
 <a name="math_toolkit.special.sf_gamma.tgamma.description"></a><h5>
-<<<<<<< HEAD
-<a name="id1231717"></a>
-=======
 <a name="id1233767"></a>
->>>>>>> ef7f0bb9
           <a class="link" href="tgamma.html#math_toolkit.special.sf_gamma.tgamma.description">Description</a>
         </h5>
 <pre class="programlisting"><span class="keyword">template</span> <span class="special">&lt;</span><span class="keyword">class</span> <span class="identifier">T</span><span class="special">&gt;</span>
@@ -127,11 +119,7 @@
           it handles errors, what level of precision to use etc. Refer to the <a class="link" href="../../policy.html" title="Policies">policy documentation for more details</a>.
         </p>
 <a name="math_toolkit.special.sf_gamma.tgamma.accuracy"></a><h5>
-<<<<<<< HEAD
-<a name="id1232176"></a>
-=======
 <a name="id1234226"></a>
->>>>>>> ef7f0bb9
           <a class="link" href="tgamma.html#math_toolkit.special.sf_gamma.tgamma.accuracy">Accuracy</a>
         </h5>
 <p>
@@ -386,11 +374,7 @@
 </tbody>
 </table></div>
 <a name="math_toolkit.special.sf_gamma.tgamma.testing"></a><h5>
-<<<<<<< HEAD
-<a name="id1232618"></a>
-=======
 <a name="id1234668"></a>
->>>>>>> ef7f0bb9
           <a class="link" href="tgamma.html#math_toolkit.special.sf_gamma.tgamma.testing">Testing</a>
         </h5>
 <p>
@@ -405,11 +389,7 @@
           a lanczos approximation accurate to around 100 decimal digits.
         </p>
 <a name="math_toolkit.special.sf_gamma.tgamma.implementation"></a><h5>
-<<<<<<< HEAD
-<a name="id1232675"></a>
-=======
 <a name="id1234725"></a>
->>>>>>> ef7f0bb9
           <a class="link" href="tgamma.html#math_toolkit.special.sf_gamma.tgamma.implementation">Implementation</a>
         </h5>
 <p>
