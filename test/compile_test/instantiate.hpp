--- conflicted
+++ resolved
@@ -32,25 +32,6 @@
 
 }
 #endif
-
-namespace boost{ namespace math{
-//
-// The non central beta doesn't define some properties,
-// define some stub methods here so that we can concept
-// check everything else:
-//
-template <class T, class Policy>
-inline T mean(const non_central_beta_distribution<T, Policy>&){ return 0; }
-template <class T, class Policy>
-inline T variance(const non_central_beta_distribution<T, Policy>&){ return 0; }
-template <class T, class Policy>
-inline T skewness(const non_central_beta_distribution<T, Policy>&){ return 0; }
-template <class T, class Policy>
-inline T kurtosis_excess(const non_central_beta_distribution<T, Policy>&){ return 0; }
-template <class T, class Policy>
-inline T kurtosis(const non_central_beta_distribution<T, Policy>&){ return 0; }
-
-}} // namespaces
 
 namespace boost{ namespace math{
 //
@@ -101,11 +82,7 @@
    function_requires<DistributionConcept<non_central_beta_distribution<RealType> > >();
    function_requires<DistributionConcept<non_central_f_distribution<RealType> > >();
    function_requires<DistributionConcept<non_central_t_distribution<RealType> > >();
-<<<<<<< HEAD
 #ifndef BOOST_MATH_INSTANTIATE_MINIMUM
-=======
-
->>>>>>> f66efdf4
    function_requires<DistributionConcept<bernoulli_distribution<RealType, test_policy> > >();
    function_requires<DistributionConcept<beta_distribution<RealType, test_policy> > >();
    function_requires<DistributionConcept<binomial_distribution<RealType, test_policy> > >();
@@ -154,11 +131,7 @@
    function_requires<DistributionConcept<dist_test::non_central_beta > >();
    function_requires<DistributionConcept<dist_test::non_central_f > >();
    function_requires<DistributionConcept<dist_test::non_central_t > >();
-<<<<<<< HEAD
 #endif
-=======
-
->>>>>>> f66efdf4
    int i;
    RealType v1(0.5), v2(0.5), v3(0.5);
    boost::math::tgamma(v1);
@@ -203,11 +176,7 @@
    (boost::math::isfinite)(v1);
    (boost::math::isnormal)(v1);
    (boost::math::isnan)(v1);
-<<<<<<< HEAD
    (boost::math::isinf)(v1);
-=======
-   boost::math::isinf(v1);
->>>>>>> f66efdf4
    boost::math::log1p(v1);
    boost::math::expm1(v1);
    boost::math::cbrt(v1);
@@ -276,14 +245,7 @@
 #ifdef BOOST_HAS_LONG_LONG
    boost::math::lltrunc(v1);
    boost::math::llround(v1);
-<<<<<<< HEAD
    boost::long_long_type ll;
-   boost::math::modf(v1, &ll);
-#endif
-   boost::math::pow<2>(v1);
-#ifndef BOOST_MATH_INSTANTIATE_MINIMUM
-=======
-   long long ll;
    boost::math::modf(v1, &ll);
 #endif
    boost::math::pow<2>(v1);
@@ -291,7 +253,7 @@
    boost::math::float_next(v1);
    boost::math::float_prior(v1);
    boost::math::float_distance(v1, v1);
->>>>>>> f66efdf4
+#ifndef BOOST_MATH_INSTANTIATE_MINIMUM
    //
    // All over again, with a policy this time:
    //
@@ -414,13 +376,10 @@
    modf(v1, &ll, pol);
 #endif
    boost::math::pow<2>(v1, pol);
-<<<<<<< HEAD
-=======
    boost::math::nextafter(v1, v1, pol);
    boost::math::float_next(v1, pol);
    boost::math::float_prior(v1, pol);
    boost::math::float_distance(v1, v1, pol);
->>>>>>> f66efdf4
    //
    // All over again with the versions in test::
    //
@@ -536,14 +495,11 @@
    test::modf(v1, &ll);
 #endif
    test::pow<2>(v1);
-<<<<<<< HEAD
-#endif
-=======
    test::nextafter(v1, v1);
    test::float_next(v1);
    test::float_prior(v1);
    test::float_distance(v1, v1);
->>>>>>> f66efdf4
+#endif
 }
 
 template <class RealType>
@@ -551,11 +507,7 @@
 {
    using namespace boost;
    using namespace boost::math;
-<<<<<<< HEAD
 #ifndef BOOST_MATH_INSTANTIATE_MINIMUM
-=======
-
->>>>>>> f66efdf4
    int i = 1;
    long l = 1;
    short s = 1;
@@ -904,11 +856,8 @@
    test::sph_bessel(i, 1);
    test::sph_neumann(i, lr);
    test::sph_neumann(i, i);
-<<<<<<< HEAD
 #endif
-=======
->>>>>>> f66efdf4
 }
 
 
-#endif // BOOST_LIBS_MATH_TEST_INSTANTIATE_HPP+#endif // BOOST_LIBS_MATH_TEST_INSTANTIATE_HPP
