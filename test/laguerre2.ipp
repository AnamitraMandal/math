//  (C) Copyright John Maddock 2006-7.
//  Use, modification and distribution are subject to the
//  Boost Software License, Version 1.0. (See accompanying file
//  LICENSE_1_0.txt or copy at http://www.boost.org/LICENSE_1_0.txt)

<<<<<<< HEAD
   static const boost::array<boost::array<T, 3>, 280> laguerre2 = {{
=======
   static const boost::array<boost::array<typename table_type<T>::type, 3>, 280> laguerre2 = {{
>>>>>>> 2fdb5f55
      {{ SC_(0.5e1), SC_(0.9754039764404296875e2), SC_(-0.56218428868911115998451316426215010600803852349048e8) }}, 
      {{ SC_(0.5e1), SC_(0.12698681640625e3), SC_(-0.2243354877625806499089339248835065869040287604245e9) }}, 
      {{ SC_(0.5e1), SC_(0.1354770050048828125e3), SC_(-0.31418973293934559300911242611564538290439848722478e9) }}, 
      {{ SC_(0.5e1), SC_(0.1883819732666015625e3), SC_(-0.17256344438562512861154328485542977773202418102338e10) }}, 
      {{ SC_(0.5e1), SC_(0.2210340576171875e3), SC_(-0.39170586692926680364193521563384606561329196831404e10) }}, 
      {{ SC_(0.5e1), SC_(0.27849822998046875e3), SC_(-0.12743797194803555297871516510157023166259117561797e11) }}, 
      {{ SC_(0.5e1), SC_(0.30816705322265625e3), SC_(-0.21330001890239721242857731991140245635183835676285e11) }}, 
      {{ SC_(0.5e1), SC_(0.5468814697265625e3), SC_(-0.38928352555423736374909603306210170085670252415611e12) }}, 
      {{ SC_(0.5e1), SC_(0.5472205810546875e3), SC_(-0.39050320967058708332723880470821630124002299400132e12) }}, 
      {{ SC_(0.5e1), SC_(0.6323592529296875e3), SC_(-0.8097387851220286833483200510030936982898650914701e12) }}, 
      {{ SC_(0.5e1), SC_(0.81472369384765625e3), SC_(-0.29004794312410106580901353153584987792805041014836e13) }}, 
      {{ SC_(0.5e1), SC_(0.835008544921875e3), SC_(-0.32824640180206380842810590985413965806061220575884e13) }}, 
      {{ SC_(0.5e1), SC_(0.90579193115234375e3), SC_(-0.49421323240476384503475902217971923134518824327159e13) }}, 
      {{ SC_(0.5e1), SC_(0.9133758544921875e3), SC_(-0.51537136874727263493269087352302138644536549927366e13) }}, 
      {{ SC_(0.5e1), SC_(0.9575068359375e3), SC_(-0.65333402285178696166233025823588675962128036189824e13) }}, 
      {{ SC_(0.5e1), SC_(0.96488848876953125e3), SC_(-0.67904577991104770306176706554532355404413293600378e13) }}, 
      {{ SC_(0.5e1), SC_(0.9676949462890625e3), SC_(-0.68903095684447650874743766361869788199054585412876e13) }}, 
      {{ SC_(0.5e1), SC_(0.9688677978515625e3), SC_(-0.69323852072435892067304941218115151610034557760898e13) }}, 
      {{ SC_(0.5e1), SC_(0.99288128662109375e3), SC_(-0.78400756116163888448805990221667549169323386803558e13) }}, 
      {{ SC_(0.5e1), SC_(0.9964613037109375e3), SC_(-0.79831715395647963750699081595768764433417262009011e13) }}, 
      {{ SC_(0.6e1), SC_(0.9754039764404296875e2), SC_(0.80820995722555766966204481326428921093819853380883e9) }}, 
      {{ SC_(0.6e1), SC_(0.12698681640625e3), SC_(0.43287285333593211699487383676400548034517465653989e10) }}, 
      {{ SC_(0.6e1), SC_(0.1354770050048828125e3), SC_(0.65078719322668723671436292885961437403753159577959e10) }}, 
      {{ SC_(0.6e1), SC_(0.1883819732666015625e3), SC_(0.50975971206548972048503974573840505796401940705308e11) }}, 
      {{ SC_(0.6e1), SC_(0.2210340576171875e3), SC_(0.13704228670315682904098855918609456694715553605731e12) }}, 
      {{ SC_(0.6e1), SC_(0.27849822998046875e3), SC_(0.56796012600833411397117536544899859778691289306697e12) }}, 
      {{ SC_(0.6e1), SC_(0.30816705322265625e3), SC_(0.10561318402049538938483073960821297722447423948919e13) }}, 
      {{ SC_(0.6e1), SC_(0.5468814697265625e3), SC_(0.34765288907987505446684019181571310232694381424255e14) }}, 
      {{ SC_(0.6e1), SC_(0.5472205810546875e3), SC_(0.34896286395332650547095052626160857783947143332365e14) }}, 
      {{ SC_(0.6e1), SC_(0.6323592529296875e3), SC_(0.83851035075753307874674729684024391015233495095035e14) }}, 
      {{ SC_(0.6e1), SC_(0.81472369384765625e3), SC_(0.38851567401648686934604173193933429726823924901636e15) }}, 
      {{ SC_(0.6e1), SC_(0.835008544921875e3), SC_(0.45077984162776358272899308358214843622672411937698e15) }}, 
      {{ SC_(0.6e1), SC_(0.90579193115234375e3), SC_(0.73700705849391831486587833923818658629022423687651e15) }}, 
      {{ SC_(0.6e1), SC_(0.9133758544921875e3), SC_(0.77507405395421988441046439866170936792437945158589e15) }}, 
      {{ SC_(0.6e1), SC_(0.9575068359375e3), SC_(0.10306131640131364207923517549718197693249532864712e16) }}, 
      {{ SC_(0.6e1), SC_(0.96488848876953125e3), SC_(0.10795269882491233868704393921117749304908016202882e16) }}, 
      {{ SC_(0.6e1), SC_(0.9676949462890625e3), SC_(0.10986241099950023947147288133858596641922819961585e16) }}, 
      {{ SC_(0.6e1), SC_(0.9688677978515625e3), SC_(0.11066879989104805588335103036958066630483588267248e16) }}, 
      {{ SC_(0.6e1), SC_(0.99288128662109375e3), SC_(0.12829707187512957309933510816037300428272415242332e16) }}, 
      {{ SC_(0.6e1), SC_(0.9964613037109375e3), SC_(0.13111507527148485594511524621819926397653608283432e16) }}, 
      {{ SC_(0.7e1), SC_(0.9754039764404296875e2), SC_(-0.97127257986443053526417273414388194974570607385935e10) }}, 
      {{ SC_(0.7e1), SC_(0.12698681640625e3), SC_(-0.70295995953992755265946027355243029063331213138355e11) }}, 
      {{ SC_(0.7e1), SC_(0.1354770050048828125e3), SC_(-0.11359707497453571901517561189586228142270903451764e12) }}, 
      {{ SC_(0.7e1), SC_(0.1883819732666015625e3), SC_(-0.12757018018175550435561074775586631022961625260251e13) }}, 
      {{ SC_(0.7e1), SC_(0.2210340576171875e3), SC_(-0.40694229451399857384340512241235666223436876850873e13) }}, 
      {{ SC_(0.7e1), SC_(0.27849822998046875e3), SC_(-0.21530849338789697137868260826250260284211997386438e14) }}, 
      {{ SC_(0.7e1), SC_(0.30816705322265625e3), SC_(-0.44515334725225153366608120310697334717448915933102e14) }}, 
      {{ SC_(0.7e1), SC_(0.5468814697265625e3), SC_(-0.26511725480730864342211918127699219873844104369464e16) }}, 
      {{ SC_(0.7e1), SC_(0.5472205810546875e3), SC_(-0.26628530536439102004691253957341772339263353080574e16) }}, 
      {{ SC_(0.7e1), SC_(0.6323592529296875e3), SC_(-0.74184365727412655859533662592614553371253178512618e16) }}, 
      {{ SC_(0.7e1), SC_(0.81472369384765625e3), SC_(-0.44494974059088898431029461327818954373425462460445e17) }}, 
      {{ SC_(0.7e1), SC_(0.835008544921875e3), SC_(-0.52932169558920439326767431099304484428916542881846e17) }}, 
      {{ SC_(0.7e1), SC_(0.90579193115234375e3), SC_(-0.93994900318821345331729187319793077343112028474933e17) }}, 
      {{ SC_(0.7e1), SC_(0.9133758544921875e3), SC_(-0.99689577334518532843192829626785299168262387676718e17) }}, 
      {{ SC_(0.7e1), SC_(0.9575068359375e3), SC_(-0.13905456836803030189577542899606637451372078172117e18) }}, 
      {{ SC_(0.7e1), SC_(0.96488848876953125e3), SC_(-0.14679265295479813112392016144737523708985227232103e18) }}, 
      {{ SC_(0.7e1), SC_(0.9676949462890625e3), SC_(-0.1498299348323053192424220347660666492880084886241e18) }}, 
      {{ SC_(0.7e1), SC_(0.9688677978515625e3), SC_(-0.1511151180165814270743545859553488460065643424192e18) }}, 
      {{ SC_(0.7e1), SC_(0.99288128662109375e3), SC_(-0.17958742259050562450977760208841036922467251612191e18) }}, 
      {{ SC_(0.7e1), SC_(0.9964613037109375e3), SC_(-0.18420258994246922874363794194214384956627167378336e18) }}, 
      {{ SC_(0.9e1), SC_(0.9754039764404296875e2), SC_(-0.88182421198196903206078231205307338249650868832064e12) }}, 
      {{ SC_(0.9e1), SC_(0.12698681640625e3), SC_(-0.11916795524742195589589499951943501492084977319524e14) }}, 
      {{ SC_(0.9e1), SC_(0.1354770050048828125e3), SC_(-0.22344296397638552568674348465205379613306362764566e14) }}, 
      {{ SC_(0.9e1), SC_(0.1883819732666015625e3), SC_(-0.52450137180856257840726851581544345839939827576715e15) }}, 
      {{ SC_(0.9e1), SC_(0.2210340576171875e3), SC_(-0.23696400879105564578477838259302061169946747558952e16) }}, 
      {{ SC_(0.9e1), SC_(0.27849822998046875e3), SC_(-0.2057154069965741250232756687863533313808633945305e17) }}, 
      {{ SC_(0.9e1), SC_(0.30816705322265625e3), SC_(-0.52706299238279057416545711578165684905744102859115e17) }}, 
      {{ SC_(0.9e1), SC_(0.5468814697265625e3), SC_(-0.10373504112979138086350224207396056466588729804516e20) }}, 
      {{ SC_(0.9e1), SC_(0.5472205810546875e3), SC_(-0.10432528153473136570046121526504633952860788360435e20) }}, 
      {{ SC_(0.9e1), SC_(0.6323592529296875e3), SC_(-0.39130711594017381807257779551743819698560088375668e20) }}, 
      {{ SC_(0.9e1), SC_(0.81472369384765625e3), SC_(-0.39417960379424891896054061064677368280593070059738e21) }}, 
      {{ SC_(0.9e1), SC_(0.835008544921875e3), SC_(-0.49304936215932770879646299983700202838606715074253e21) }}, 
      {{ SC_(0.9e1), SC_(0.90579193115234375e3), SC_(-0.10334424643188761615583739852552783075006729859411e22) }}, 
      {{ SC_(0.9e1), SC_(0.9133758544921875e3), SC_(-0.11148197370742169335891238953970561388157054787912e22) }}, 
      {{ SC_(0.9e1), SC_(0.9575068359375e3), SC_(-0.17117643007530823467479808245288438345428761729566e22) }}, 
      {{ SC_(0.9e1), SC_(0.96488848876953125e3), SC_(-0.18354699865344307677650783008677515871579118218563e22) }}, 
      {{ SC_(0.9e1), SC_(0.9676949462890625e3), SC_(-0.18845473402555581720266649838772564615998761460957e22) }}, 
      {{ SC_(0.9e1), SC_(0.9688677978515625e3), SC_(-0.19054005396362814451214549815853296627845049820834e22) }}, 
      {{ SC_(0.9e1), SC_(0.99288128662109375e3), SC_(-0.2379990415149925129095832370169236951708289834945e22) }}, 
      {{ SC_(0.9e1), SC_(0.9964613037109375e3), SC_(-0.2459080438944659678243208011185696524084223075751e22) }}, 
      {{ SC_(0.1e2), SC_(0.9754039764404296875e2), SC_(0.68363285133790726530343716793230261010875353582126e13) }}, 
      {{ SC_(0.1e2), SC_(0.12698681640625e3), SC_(0.12780346463262387447059318050624889749180569846779e15) }}, 
      {{ SC_(0.1e2), SC_(0.1354770050048828125e3), SC_(0.25872514080382692007093467972049926364267470684414e15) }}, 
      {{ SC_(0.1e2), SC_(0.1883819732666015625e3), SC_(0.88592647116085797035522910089956721973984668164933e16) }}, 
      {{ SC_(0.1e2), SC_(0.2210340576171875e3), SC_(0.47780583657418526717172656140732828044696456184005e17) }}, 
      {{ SC_(0.1e2), SC_(0.27849822998046875e3), SC_(0.5331900363941173927045807539300156181950112131739e18) }}, 
      {{ SC_(0.1e2), SC_(0.30816705322265625e3), SC_(0.1522625182085023713301500547784155501632626718952e19) }}, 
      {{ SC_(0.1e2), SC_(0.5468814697265625e3), SC_(0.54743944979053298043671516089410722749901760176246e21) }}, 
      {{ SC_(0.1e2), SC_(0.5472205810546875e3), SC_(0.55090819795558138013756209863788327369928434403532e21) }}, 
      {{ SC_(0.1e2), SC_(0.6323592529296875e3), SC_(0.23996032369722453090472613853380539435510387147265e22) }}, 
      {{ SC_(0.1e2), SC_(0.81472369384765625e3), SC_(0.3136180217844875856210532455123015078868701049189e23) }}, 
      {{ SC_(0.1e2), SC_(0.835008544921875e3), SC_(0.40228366570492581887821535861784155838787837068917e23) }}, 
      {{ SC_(0.1e2), SC_(0.90579193115234375e3), SC_(0.91635424833598371783927550180351600428358564325103e23) }}, 
      {{ SC_(0.1e2), SC_(0.9133758544921875e3), SC_(0.99696710750634214960945727157571811141128625200737e23) }}, 
      {{ SC_(0.1e2), SC_(0.9575068359375e3), SC_(0.16063550635202090204108065161018414051528464203492e24) }}, 
      {{ SC_(0.1e2), SC_(0.96488848876953125e3), SC_(0.17359930740134722080034670472759394163212119095913e24) }}, 
      {{ SC_(0.1e2), SC_(0.9676949462890625e3), SC_(0.17876999613951749665069145752320997385967469183553e24) }}, 
      {{ SC_(0.1e2), SC_(0.9688677978515625e3), SC_(0.18097164614992113510626725680969708377447448480682e24) }}, 
      {{ SC_(0.1e2), SC_(0.99288128662109375e3), SC_(0.23176305706781278086716530835422934581699500133195e24) }}, 
      {{ SC_(0.1e2), SC_(0.9964613037109375e3), SC_(0.24034525959278928207216174690071010414578307080004e24) }}, 
      {{ SC_(0.12e2), SC_(0.9754039764404296875e2), SC_(0.28423596453596289989288243804391945134145720558303e15) }}, 
      {{ SC_(0.12e2), SC_(0.12698681640625e3), SC_(0.10459814166195030538123822665486701112739697771504e17) }}, 
      {{ SC_(0.12e2), SC_(0.1354770050048828125e3), SC_(0.24809961434471699525764703789755549215916991317009e17) }}, 
      {{ SC_(0.12e2), SC_(0.1883819732666015625e3), SC_(0.18432001419367650072987948319941023048367873500947e19) }}, 
      {{ SC_(0.12e2), SC_(0.2210340576171875e3), SC_(0.1425973246788753700961735353907762908357118808801e20) }}, 
      {{ SC_(0.12e2), SC_(0.27849822998046875e3), SC_(0.2648612039362625663502673525170355605919867648175e21) }}, 
      {{ SC_(0.12e2), SC_(0.30816705322265625e3), SC_(0.94207669859466343227329712354536538487224976251934e21) }}, 
      {{ SC_(0.12e2), SC_(0.5468814697265625e3), SC_(0.11416571288332122735760393265732692757218749094333e25) }}, 
      {{ SC_(0.12e2), SC_(0.5472205810546875e3), SC_(0.11503772311632575693339455966945777225801334633802e25) }}, 
      {{ SC_(0.12e2), SC_(0.6323592529296875e3), SC_(0.67682817776609426691165241302499154756436610551448e25) }}, 
      {{ SC_(0.12e2), SC_(0.81472369384765625e3), SC_(0.14925113607158546323278613008648061457814853288569e27) }}, 
      {{ SC_(0.12e2), SC_(0.835008544921875e3), SC_(0.20137386892159007353644931592676274228203562748065e27) }}, 
      {{ SC_(0.12e2), SC_(0.90579193115234375e3), SC_(0.5420836690576459643271287711084458171666413772841e27) }}, 
      {{ SC_(0.12e2), SC_(0.9133758544921875e3), SC_(0.59993957244253616872158941998241312745401619591825e27) }}, 
      {{ SC_(0.12e2), SC_(0.9575068359375e3), SC_(0.10647596238911981020997681650094944029068747024397e28) }}, 
      {{ SC_(0.12e2), SC_(0.96488848876953125e3), SC_(0.11689245133960734996588218891178658140879248121018e28) }}, 
      {{ SC_(0.12e2), SC_(0.9676949462890625e3), SC_(0.1210919349676828488255310851429670495905368349189e28) }}, 
      {{ SC_(0.12e2), SC_(0.9688677978515625e3), SC_(0.12288756773958775796104364572786513910596933472569e28) }}, 
      {{ SC_(0.12e2), SC_(0.99288128662109375e3), SC_(0.16546282318562297815258073400590724827059252937711e28) }}, 
      {{ SC_(0.12e2), SC_(0.9964613037109375e3), SC_(0.17285799188257724376176157543505720262452819750787e28) }}, 
      {{ SC_(0.13e2), SC_(0.9754039764404296875e2), SC_(-0.15428758327644125855292818843401569330741211168799e16) }}, 
      {{ SC_(0.13e2), SC_(0.12698681640625e3), SC_(-0.80932019891477222056421384256018993299108719527302e17) }}, 
      {{ SC_(0.13e2), SC_(0.1354770050048828125e3), SC_(-0.20837410443315613138060768891043617064680947230019e18) }}, 
      {{ SC_(0.13e2), SC_(0.1883819732666015625e3), SC_(-0.23041054581252941723867939936368964100938528845819e20) }}, 
      {{ SC_(0.13e2), SC_(0.2210340576171875e3), SC_(-0.21423018746076790532404088387932487576331298937838e21) }}, 
      {{ SC_(0.13e2), SC_(0.27849822998046875e3), SC_(-0.51532533774072113882814592946620765040457802277968e22) }}, 
      {{ SC_(0.13e2), SC_(0.30816705322265625e3), SC_(-0.20483743080238166781000622328713314260809968894106e23) }}, 
      {{ SC_(0.13e2), SC_(0.5468814697265625e3), SC_(-0.45807365658624583832010377136032803302289663432229e26) }}, 
      {{ SC_(0.13e2), SC_(0.5472205810546875e3), SC_(-0.46187271245529335025545254036134744857983676852153e26) }}, 
      {{ SC_(0.13e2), SC_(0.6323592529296875e3), SC_(-0.31609066199338067621059954633340634981067166015523e27) }}, 
      {{ SC_(0.13e2), SC_(0.81472369384765625e3), SC_(-0.90646159399960206374430498227033140094018657322162e28) }}, 
      {{ SC_(0.13e2), SC_(0.835008544921875e3), SC_(-0.12544525904974860594398806285643930469586501530176e29) }}, 
      {{ SC_(0.13e2), SC_(0.90579193115234375e3), SC_(-0.36721114150131761392182317349435587031972338255613e29) }}, 
      {{ SC_(0.13e2), SC_(0.9133758544921875e3), SC_(-0.40990368279471938330945117709437735030275122009372e29) }}, 
      {{ SC_(0.13e2), SC_(0.9575068359375e3), SC_(-0.76363964177698049737267049485284900489556590512731e29) }}, 
      {{ SC_(0.13e2), SC_(0.96488848876953125e3), SC_(-0.84498458446138963220029970565385666164418294081343e29) }}, 
      {{ SC_(0.13e2), SC_(0.9676949462890625e3), SC_(-0.87795611207460053386552725647471806319942125987039e29) }}, 
      {{ SC_(0.13e2), SC_(0.9688677978515625e3), SC_(-0.8920838990438100428530933894339887359239837726742e29) }}, 
      {{ SC_(0.13e2), SC_(0.99288128662109375e3), SC_(-0.12317215421451917683521586907330444625122803485384e30) }}, 
      {{ SC_(0.13e2), SC_(0.9964613037109375e3), SC_(-0.12915328980215273183944018711642638080541797445587e30) }}, 
      {{ SC_(0.22e2), SC_(0.9754039764404296875e2), SC_(0.53519155913211797117581773427472182753318968475881e20) }}, 
      {{ SC_(0.22e2), SC_(0.12698681640625e3), SC_(0.1482457856077086365579374192841961715732300978721e24) }}, 
      {{ SC_(0.22e2), SC_(0.1354770050048828125e3), SC_(0.89811862298211814442148491712564277702535951184385e24) }}, 
      {{ SC_(0.22e2), SC_(0.1883819732666015625e3), SC_(0.53105205911452770051774832885086163468318926564375e28) }}, 
      {{ SC_(0.22e2), SC_(0.2210340576171875e3), SC_(0.29181385527902060628744587044238065323351755162445e30) }}, 
      {{ SC_(0.22e2), SC_(0.27849822998046875e3), SC_(0.81926383490939917849013990628644623870335123644678e32) }}, 
      {{ SC_(0.22e2), SC_(0.30816705322265625e3), SC_(0.92559256235836508755914064074846859174102223189673e33) }}, 
      {{ SC_(0.22e2), SC_(0.5468814697265625e3), SC_(0.60582355648139314032220922737227351534361291594301e39) }}, 
      {{ SC_(0.22e2), SC_(0.5472205810546875e3), SC_(0.61450841386618840767372822554085603258088547262603e39) }}, 
      {{ SC_(0.22e2), SC_(0.6323592529296875e3), SC_(0.16828697247343434191793544661262546124370931417734e41) }}, 
      {{ SC_(0.22e2), SC_(0.81472369384765625e3), SC_(0.53252364000408391115685655166260738513117912209307e43) }}, 
      {{ SC_(0.22e2), SC_(0.835008544921875e3), SC_(0.92881368091496514903641566811539878316737606628203e43) }}, 
      {{ SC_(0.22e2), SC_(0.90579193115234375e3), SC_(0.58353032082389612678363416640153420485594909764931e44) }}, 
      {{ SC_(0.22e2), SC_(0.9133758544921875e3), SC_(0.70428883480642630449395417614259444733071066152224e44) }}, 
      {{ SC_(0.22e2), SC_(0.9575068359375e3), SC_(0.20403604900694297028065932589821789954408762498582e45) }}, 
      {{ SC_(0.22e2), SC_(0.96488848876953125e3), SC_(0.24257231813723197693329702291105633653538223754681e45) }}, 
      {{ SC_(0.22e2), SC_(0.9676949462890625e3), SC_(0.25897178141402988728665269659702809950051225843733e45) }}, 
      {{ SC_(0.22e2), SC_(0.9688677978515625e3), SC_(0.26613428214690454856359092251155501252760949702349e45) }}, 
      {{ SC_(0.22e2), SC_(0.99288128662109375e3), SC_(0.46186282958538147848573463412585781275986740408896e45) }}, 
      {{ SC_(0.22e2), SC_(0.9964613037109375e3), SC_(0.50083750837345646151818682810006338938882917955936e45) }}, 
      {{ SC_(0.26e2), SC_(0.9754039764404296875e2), SC_(0.21972677691719817441756091279246498916850254461527e21) }}, 
      {{ SC_(0.26e2), SC_(0.12698681640625e3), SC_(0.1075388630949279748826454068162739903189328481612e26) }}, 
      {{ SC_(0.26e2), SC_(0.1354770050048828125e3), SC_(0.10649057118439433153896298751085699481345412933801e27) }}, 
      {{ SC_(0.26e2), SC_(0.1883819732666015625e3), SC_(0.5116947616838569524143836973058866982145398777318e31) }}, 
      {{ SC_(0.26e2), SC_(0.2210340576171875e3), SC_(0.67598194000593044124785906843654997129153545590891e33) }}, 
      {{ SC_(0.26e2), SC_(0.27849822998046875e3), SC_(0.61788821894450276203672680235188870492927609213655e36) }}, 
      {{ SC_(0.26e2), SC_(0.30816705322265625e3), SC_(0.1143466221863025445538605244032140245989208384596e38) }}, 
      {{ SC_(0.26e2), SC_(0.5468814697265625e3), SC_(0.10365782377701183452195461556076353497800893592323e45) }}, 
      {{ SC_(0.26e2), SC_(0.5472205810546875e3), SC_(0.10543127968944428085136728714429047403339769641033e45) }}, 
      {{ SC_(0.26e2), SC_(0.6323592529296875e3), SC_(0.54336316553928368949063555184249670518669259521127e46) }}, 
      {{ SC_(0.26e2), SC_(0.81472369384765625e3), SC_(0.51097552617218427263241448611405994401811535704536e49) }}, 
      {{ SC_(0.26e2), SC_(0.835008544921875e3), SC_(0.98954520453823509774054797214466944211629878869384e49) }}, 
      {{ SC_(0.26e2), SC_(0.90579193115234375e3), SC_(0.87786375743747677334359888017430029312432056322196e50) }}, 
      {{ SC_(0.26e2), SC_(0.9133758544921875e3), SC_(0.10975609743646233178198950358966597197707924620818e51) }}, 
      {{ SC_(0.26e2), SC_(0.9575068359375e3), SC_(0.38807135479289092313349072980539966631345258500198e51) }}, 
      {{ SC_(0.26e2), SC_(0.96488848876953125e3), SC_(0.47654821142237731628816607894656922038832987256136e51) }}, 
      {{ SC_(0.26e2), SC_(0.9676949462890625e3), SC_(0.51503194237863964904639112627180500133770486086125e51) }}, 
      {{ SC_(0.26e2), SC_(0.9688677978515625e3), SC_(0.53198500654007856666562730301281355378772116339286e51) }}, 
      {{ SC_(0.26e2), SC_(0.99288128662109375e3), SC_(0.10235016527486692862890189415524722222034128311139e52) }}, 
      {{ SC_(0.26e2), SC_(0.9964613037109375e3), SC_(0.11268082142512355561240466068867830761377375700468e52) }}, 
      {{ SC_(0.32e2), SC_(0.9754039764404296875e2), SC_(0.57896844151857557407003122100491148696303115075994e20) }}, 
      {{ SC_(0.32e2), SC_(0.12698681640625e3), SC_(0.42245682831545366496930901995710141383069638790405e27) }}, 
      {{ SC_(0.32e2), SC_(0.1354770050048828125e3), SC_(0.12500869474828256329426453946772458815922358559551e29) }}, 
      {{ SC_(0.32e2), SC_(0.1883819732666015625e3), SC_(0.28266779160071220855863136752236809118289513550655e35) }}, 
      {{ SC_(0.32e2), SC_(0.2210340576171875e3), SC_(0.16043258633437377313296386512455676335765088879499e38) }}, 
      {{ SC_(0.32e2), SC_(0.27849822998046875e3), SC_(0.98152083075443552200456383499687746658509404557554e41) }}, 
      {{ SC_(0.32e2), SC_(0.30816705322265625e3), SC_(0.39660303068870304789061389710467952730805922359184e43) }}, 
      {{ SC_(0.32e2), SC_(0.5468814697265625e3), SC_(0.2124691778655363299602608193872213697408649234399e52) }}, 
      {{ SC_(0.32e2), SC_(0.5472205810546875e3), SC_(0.21701146117737990401627817320898898731158045140974e52) }}, 
      {{ SC_(0.32e2), SC_(0.6323592529296875e3), SC_(0.29453956822267682637622660585710995711330784866261e54) }}, 
      {{ SC_(0.32e2), SC_(0.81472369384765625e3), SC_(0.14579187010342463619209867543395472012389261100613e58) }}, 
      {{ SC_(0.32e2), SC_(0.835008544921875e3), SC_(0.33104915961295333458609667123641141490590693664242e58) }}, 
      {{ SC_(0.32e2), SC_(0.90579193115234375e3), SC_(0.49617254391613681021336977691940022261460402301085e59) }}, 
      {{ SC_(0.32e2), SC_(0.9133758544921875e3), SC_(0.65447509655180124047279400990868215055245034097822e59) }}, 
      {{ SC_(0.32e2), SC_(0.9575068359375e3), SC_(0.31314186002835766887651202030265122705420348145384e60) }}, 
      {{ SC_(0.32e2), SC_(0.96488848876953125e3), SC_(0.40390183129399277888276794404622531827627609452775e60) }}, 
      {{ SC_(0.32e2), SC_(0.9676949462890625e3), SC_(0.44470349220352623223005295792036557179541953880227e60) }}, 
      {{ SC_(0.32e2), SC_(0.9688677978515625e3), SC_(0.46291347880797126364720392445817548485904681626203e60) }}, 
      {{ SC_(0.32e2), SC_(0.99288128662109375e3), SC_(0.10414215853249607927566783846023113314868365327492e61) }}, 
      {{ SC_(0.32e2), SC_(0.9964613037109375e3), SC_(0.11731839293063017507522289233426225751615807834469e61) }}, 
      {{ SC_(0.33e2), SC_(0.9754039764404296875e2), SC_(-0.15519766552964914960282162902087252393890944756729e21) }}, 
      {{ SC_(0.33e2), SC_(0.12698681640625e3), SC_(-0.49834394329409786429107636406724247060325054488444e27) }}, 
      {{ SC_(0.33e2), SC_(0.1354770050048828125e3), SC_(-0.19840581047253598115611184022145906036118542457808e29) }}, 
      {{ SC_(0.33e2), SC_(0.1883819732666015625e3), SC_(-0.98212428153399951310107146404282928611923578181199e35) }}, 
      {{ SC_(0.33e2), SC_(0.2210340576171875e3), SC_(-0.72578044049144687694845377262857641629094641588691e38) }}, 
      {{ SC_(0.33e2), SC_(0.27849822998046875e3), SC_(-0.62057397100619303564513894784492557621908539158042e42) }}, 
      {{ SC_(0.33e2), SC_(0.30816705322265625e3), SC_(-0.28714296782385167119124999018599500804762523101335e44) }}, 
      {{ SC_(0.33e2), SC_(0.5468814697265625e3), SC_(-0.30888931981090919336348667046948287489524269522361e53) }}, 
      {{ SC_(0.33e2), SC_(0.5472205810546875e3), SC_(-0.31571691597216716720754649436373448511713945451381e53) }}, 
      {{ SC_(0.33e2), SC_(0.6323592529296875e3), SC_(-0.50478315840421718669131419020872977517323737909924e55) }}, 
      {{ SC_(0.33e2), SC_(0.81472369384765625e3), SC_(-0.33062025262205293767486203308022299641518265442287e59) }}, 
      {{ SC_(0.33e2), SC_(0.835008544921875e3), SC_(-0.77112383731383286471230156867910260520520657245124e59) }}, 
      {{ SC_(0.33e2), SC_(0.90579193115234375e3), SC_(-0.1262346064599467935961005524047195599692654321956e61) }}, 
      {{ SC_(0.33e2), SC_(0.9133758544921875e3), SC_(-0.16801567279045565630405655696613192336457136904877e61) }}, 
      {{ SC_(0.33e2), SC_(0.9575068359375e3), SC_(-0.84582529186776869237021206078881700754491798000552e61) }}, 
      {{ SC_(0.33e2), SC_(0.96488848876953125e3), SC_(-0.11000226620410340743835989544374720411357868296468e62) }}, 
      {{ SC_(0.33e2), SC_(0.9676949462890625e3), SC_(-0.12149322908840894133499880791452022966588461024746e62) }}, 
      {{ SC_(0.33e2), SC_(0.9688677978515625e3), SC_(-0.12663293722507282266407117288015925037770799060973e62) }}, 
      {{ SC_(0.33e2), SC_(0.99288128662109375e3), SC_(-0.29247499878319565468778047006263649127299274582216e62) }}, 
      {{ SC_(0.33e2), SC_(0.9964613037109375e3), SC_(-0.33075364818279888462182974219279083273759877224615e62) }}, 
      {{ SC_(0.36e2), SC_(0.9754039764404296875e2), SC_(-0.14202381258875603292784398243371786895083677644968e21) }}, 
      {{ SC_(0.36e2), SC_(0.12698681640625e3), SC_(-0.99689260408784512857796674097683890787134923850651e23) }}, 
      {{ SC_(0.36e2), SC_(0.1354770050048828125e3), SC_(0.33085802053384704162061389949004801316875589574167e29) }}, 
      {{ SC_(0.36e2), SC_(0.1883819732666015625e3), SC_(0.29691002837109064218075098689453177656242661416649e37) }}, 
      {{ SC_(0.36e2), SC_(0.2210340576171875e3), SC_(0.50722869577926074483465513588442579657337298353026e40) }}, 
      {{ SC_(0.36e2), SC_(0.27849822998046875e3), SC_(0.12276018084343264808614960453898425578975135870535e45) }}, 
      {{ SC_(0.36e2), SC_(0.30816705322265625e3), SC_(0.86176792520194608969749051518980054897501919421191e46) }}, 
      {{ SC_(0.36e2), SC_(0.5468814697265625e3), SC_(0.77496906300517296899212867022166471009005365376408e56) }}, 
      {{ SC_(0.36e2), SC_(0.5472205810546875e3), SC_(0.79380346709534996703125888877181202810222361959297e56) }}, 
      {{ SC_(0.36e2), SC_(0.6323592529296875e3), SC_(0.20837628323063930783612574671644907853428390635937e59) }}, 
      {{ SC_(0.36e2), SC_(0.81472369384765625e3), SC_(0.31805284832302734783735872178451062267986916005535e63) }}, 
      {{ SC_(0.36e2), SC_(0.835008544921875e3), SC_(0.80427224577995045297081384061933456722295034711368e63) }}, 
      {{ SC_(0.36e2), SC_(0.90579193115234375e3), SC_(0.17180125938368536870586199334103942944296763636498e65) }}, 
      {{ SC_(0.36e2), SC_(0.9133758544921875e3), SC_(0.2349585543781729049082862094571853647181110727758e65) }}, 
      {{ SC_(0.36e2), SC_(0.9575068359375e3), SC_(0.13788032216346989091599957999852901194859847097388e66) }}, 
      {{ SC_(0.36e2), SC_(0.96488848876953125e3), SC_(0.18383754088256510557951005527578044897458936835611e66) }}, 
      {{ SC_(0.36e2), SC_(0.9676949462890625e3), SC_(0.20496108373672385020966386552222912655862108987654e66) }}, 
      {{ SC_(0.36e2), SC_(0.9688677978515625e3), SC_(0.21447176171446511024838576925006696393416059852805e66) }}, 
      {{ SC_(0.36e2), SC_(0.99288128662109375e3), SC_(0.53619191227443818889184097649341805455543103147757e66) }}, 
      {{ SC_(0.36e2), SC_(0.9964613037109375e3), SC_(0.6134634193224111642857607073780448563124536964454e66) }}, 
      {{ SC_(0.38e2), SC_(0.9754039764404296875e2), SC_(0.13026109621262939918139850088931337407072881569374e21) }}, 
      {{ SC_(0.38e2), SC_(0.12698681640625e3), SC_(-0.39045802697684580087249595226480504736900650572604e27) }}, 
      {{ SC_(0.38e2), SC_(0.1354770050048828125e3), SC_(0.4703084156408515882792903403585270483597230661564e28) }}, 
      {{ SC_(0.38e2), SC_(0.1883819732666015625e3), SC_(0.21811950666425589665298269088166544127028329061958e38) }}, 
      {{ SC_(0.38e2), SC_(0.2210340576171875e3), SC_(0.68226335876612312689262066243026383595759661918497e41) }}, 
      {{ SC_(0.38e2), SC_(0.27849822998046875e3), SC_(0.3417431296914681619225852746415756851618849310483e46) }}, 
      {{ SC_(0.38e2), SC_(0.30816705322265625e3), SC_(0.31970819524145633109548465679514234447503951190819e48) }}, 
      {{ SC_(0.38e2), SC_(0.5468814697265625e3), SC_(0.12178742579145686663348414006307088453127654992376e59) }}, 
      {{ SC_(0.38e2), SC_(0.5472205810546875e3), SC_(0.12492841620300639426815182320836485753685517201536e59) }}, 
      {{ SC_(0.38e2), SC_(0.6323592529296875e3), SC_(0.45810661530573839216333825165973798523285084973924e61) }}, 
      {{ SC_(0.38e2), SC_(0.81472369384765625e3), SC_(0.12351347140304796554466586331231292139128275112892e66) }}, 
      {{ SC_(0.38e2), SC_(0.835008544921875e3), SC_(0.32975853153845151581573454625890910497305801446349e66) }}, 
      {{ SC_(0.38e2), SC_(0.90579193115234375e3), SC_(0.84216312274962467518837779101216307869158288654706e67) }}, 
      {{ SC_(0.38e2), SC_(0.9133758544921875e3), SC_(0.11729374185740406136241147249355309364674121773484e68) }}, 
      {{ SC_(0.38e2), SC_(0.9575068359375e3), SC_(0.76287452793236059887210998415733522854114359820263e68) }}, 
      {{ SC_(0.38e2), SC_(0.96488848876953125e3), SC_(0.10342759141411866835170522110986503338234205828331e69) }}, 
      {{ SC_(0.38e2), SC_(0.9676949462890625e3), SC_(0.11604186211493955868813819686880547173842867350967e69) }}, 
      {{ SC_(0.38e2), SC_(0.9688677978515625e3), SC_(0.12174646477307642518592858476271949696633470067733e69) }}, 
      {{ SC_(0.38e2), SC_(0.99288128662109375e3), SC_(0.32098315809650975303906367704092470560267558301581e69) }}, 
      {{ SC_(0.38e2), SC_(0.9964613037109375e3), SC_(0.37011679718261969297940214190611219199030995011675e69) }}, 
      {{ SC_(0.39e2), SC_(0.9754039764404296875e2), SC_(-0.81788056310459660065120382039447835033044197049489e20) }}, 
      {{ SC_(0.39e2), SC_(0.12698681640625e3), SC_(0.22229715039776080683928576767759683825519547792559e27) }}, 
      {{ SC_(0.39e2), SC_(0.1354770050048828125e3), SC_(0.15550461280029801190156888344119462891700106953436e29) }}, 
      {{ SC_(0.39e2), SC_(0.1883819732666015625e3), SC_(-0.54226895058411233344275595074274527247091920347531e38) }}, 
      {{ SC_(0.39e2), SC_(0.2210340576171875e3), SC_(-0.23342183174200163814210714804874246930233709812346e42) }}, 
      {{ SC_(0.39e2), SC_(0.27849822998046875e3), SC_(-0.17013038203469478431364477259901167967979013129897e47) }}, 
      {{ SC_(0.39e2), SC_(0.30816705322265625e3), SC_(-0.18429253515276943444879261921619357066598024943888e49) }}, 
      {{ SC_(0.39e2), SC_(0.5468814697265625e3), SC_(-0.14577093593047894021012074885872239431277128765197e60) }}, 
      {{ SC_(0.39e2), SC_(0.5472205810546875e3), SC_(-0.14963982369811780116397608759812127691336981298577e60) }}, 
      {{ SC_(0.39e2), SC_(0.6323592529296875e3), SC_(-0.6492862403071900096406830281442380096038500168606e62) }}, 
      {{ SC_(0.39e2), SC_(0.81472369384765625e3), SC_(-0.23301820931113238390488179765094297019115309966495e67) }}, 
      {{ SC_(0.39e2), SC_(0.835008544921875e3), SC_(-0.6393122118320767120277111175042508309950280050084e67) }}, 
      {{ SC_(0.39e2), SC_(0.90579193115234375e3), SC_(-0.1785926484809201389439108598459489796533771170743e69) }}, 
      {{ SC_(0.39e2), SC_(0.9133758544921875e3), SC_(-0.25102368049271316850934544583200188325859894245069e69) }}, 
      {{ SC_(0.39e2), SC_(0.9575068359375e3), SC_(-0.17191430467481203804500407886563167282958450012617e70) }}, 
      {{ SC_(0.39e2), SC_(0.96488848876953125e3), SC_(-0.2350360204862166230883463530178770075607651772555e70) }}, 
      {{ SC_(0.39e2), SC_(0.9676949462890625e3), SC_(-0.26453813089044823183666856904573749479668606778886e70) }}, 
      {{ SC_(0.39e2), SC_(0.9688677978515625e3), SC_(-0.27790958611107454497958236687689216620181150284596e70) }}, 
      {{ SC_(0.39e2), SC_(0.99288128662109375e3), SC_(-0.75250430660256030378942490914723092683335523198301e70) }}, 
      {{ SC_(0.39e2), SC_(0.9964613037109375e3), SC_(-0.87109521955089946525219892186343098358449543636311e70) }}
   }};
<|MERGE_RESOLUTION|>--- conflicted
+++ resolved
@@ -3,11 +3,7 @@
 //  Boost Software License, Version 1.0. (See accompanying file
 //  LICENSE_1_0.txt or copy at http://www.boost.org/LICENSE_1_0.txt)
 
-<<<<<<< HEAD
-   static const boost::array<boost::array<T, 3>, 280> laguerre2 = {{
-=======
    static const boost::array<boost::array<typename table_type<T>::type, 3>, 280> laguerre2 = {{
->>>>>>> 2fdb5f55
       {{ SC_(0.5e1), SC_(0.9754039764404296875e2), SC_(-0.56218428868911115998451316426215010600803852349048e8) }}, 
       {{ SC_(0.5e1), SC_(0.12698681640625e3), SC_(-0.2243354877625806499089339248835065869040287604245e9) }}, 
       {{ SC_(0.5e1), SC_(0.1354770050048828125e3), SC_(-0.31418973293934559300911242611564538290439848722478e9) }}, 
