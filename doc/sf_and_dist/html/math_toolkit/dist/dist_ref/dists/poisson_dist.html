--- conflicted
+++ resolved
@@ -116,11 +116,7 @@
 </td></tr>
 </table></div>
 <a name="math_toolkit.dist.dist_ref.dists.poisson_dist.member_functions"></a><h5>
-<<<<<<< HEAD
-<a name="id1216001"></a>
-=======
 <a name="id1215995"></a>
->>>>>>> ef7f0bb9
             <a class="link" href="poisson_dist.html#math_toolkit.dist.dist_ref.dists.poisson_dist.member_functions">Member
             Functions</a>
           </h5>
@@ -135,11 +131,7 @@
             Returns the <span class="emphasis"><em>mean</em></span> of this distribution.
           </p>
 <a name="math_toolkit.dist.dist_ref.dists.poisson_dist.non_member_accessors"></a><h5>
-<<<<<<< HEAD
-<a name="id1216091"></a>
-=======
 <a name="id1216085"></a>
->>>>>>> ef7f0bb9
             <a class="link" href="poisson_dist.html#math_toolkit.dist.dist_ref.dists.poisson_dist.non_member_accessors">Non-member
             Accessors</a>
           </h5>
@@ -159,11 +151,7 @@
             The domain of the random variable is [0, &#8734;].
           </p>
 <a name="math_toolkit.dist.dist_ref.dists.poisson_dist.accuracy"></a><h5>
-<<<<<<< HEAD
-<a name="id1216188"></a>
-=======
 <a name="id1216182"></a>
->>>>>>> ef7f0bb9
             <a class="link" href="poisson_dist.html#math_toolkit.dist.dist_ref.dists.poisson_dist.accuracy">Accuracy</a>
           </h5>
 <p>
@@ -177,11 +165,7 @@
             using an iterative method with a lower tolerance to avoid excessive computation.
           </p>
 <a name="math_toolkit.dist.dist_ref.dists.poisson_dist.implementation"></a><h5>
-<<<<<<< HEAD
-<a name="id1216217"></a>
-=======
 <a name="id1216211"></a>
->>>>>>> ef7f0bb9
             <a class="link" href="poisson_dist.html#math_toolkit.dist.dist_ref.dists.poisson_dist.implementation">Implementation</a>
           </h5>
 <p>
