<html>
<head>
<meta http-equiv="Content-Type" content="text/html; charset=US-ASCII">
<title>Incomplete Gamma Functions</title>
<link rel="stylesheet" href="../../../../../../../../doc/src/boostbook.css" type="text/css">
<meta name="generator" content="DocBook XSL Stylesheets V1.74.0">
<link rel="home" href="../../../index.html" title="Math Toolkit">
<link rel="up" href="../sf_gamma.html" title="Gamma Functions">
<link rel="prev" href="gamma_ratios.html" title="Ratios of Gamma Functions">
<link rel="next" href="igamma_inv.html" title="Incomplete Gamma Function Inverses">
</head>
<body bgcolor="white" text="black" link="#0000FF" vlink="#840084" alink="#0000FF">
<table cellpadding="2" width="100%"><tr>
<td valign="top"><img alt="Boost C++ Libraries" width="277" height="86" src="../../../../../../../../boost.png"></td>
<td align="center"><a href="../../../../../../../../index.html">Home</a></td>
<td align="center"><a href="../../../../../../../../libs/libraries.htm">Libraries</a></td>
<td align="center"><a href="http://www.boost.org/users/people.html">People</a></td>
<td align="center"><a href="http://www.boost.org/users/faq.html">FAQ</a></td>
<td align="center"><a href="../../../../../../../../more/index.htm">More</a></td>
</tr></table>
<hr>
<div class="spirit-nav">
<a accesskey="p" href="gamma_ratios.html"><img src="../../../../../../../../doc/src/images/prev.png" alt="Prev"></a><a accesskey="u" href="../sf_gamma.html"><img src="../../../../../../../../doc/src/images/up.png" alt="Up"></a><a accesskey="h" href="../../../index.html"><img src="../../../../../../../../doc/src/images/home.png" alt="Home"></a><a accesskey="n" href="igamma_inv.html"><img src="../../../../../../../../doc/src/images/next.png" alt="Next"></a>
</div>
<div class="section" lang="en">
<div class="titlepage"><div><div><h4 class="title">
<a name="math_toolkit.special.sf_gamma.igamma"></a><a class="link" href="igamma.html" title="Incomplete Gamma Functions">Incomplete Gamma
        Functions</a>
</h4></div></div></div>
<a name="math_toolkit.special.sf_gamma.igamma.synopsis"></a><h5>
<<<<<<< HEAD
<a name="id1240215"></a>
=======
<a name="id1241719"></a>
>>>>>>> ef7f0bb9
          <a class="link" href="igamma.html#math_toolkit.special.sf_gamma.igamma.synopsis">Synopsis</a>
        </h5>
<p>
          
</p>
<pre class="programlisting"><span class="preprocessor">#include</span> <span class="special">&lt;</span><span class="identifier">boost</span><span class="special">/</span><span class="identifier">math</span><span class="special">/</span><span class="identifier">special_functions</span><span class="special">/</span><span class="identifier">gamma</span><span class="special">.</span><span class="identifier">hpp</span><span class="special">&gt;</span>
</pre>
<p>
        </p>
<pre class="programlisting"><span class="keyword">namespace</span> <span class="identifier">boost</span><span class="special">{</span> <span class="keyword">namespace</span> <span class="identifier">math</span><span class="special">{</span>

<span class="keyword">template</span> <span class="special">&lt;</span><span class="keyword">class</span> <span class="identifier">T1</span><span class="special">,</span> <span class="keyword">class</span> <span class="identifier">T2</span><span class="special">&gt;</span>
<a class="link" href="../../main_overview/result_type.html" title="Calculation of the Type of the Result"><span class="emphasis"><em>calculated-result-type</em></span></a> <span class="identifier">gamma_p</span><span class="special">(</span><span class="identifier">T1</span> <span class="identifier">a</span><span class="special">,</span> <span class="identifier">T2</span> <span class="identifier">z</span><span class="special">);</span>

<span class="keyword">template</span> <span class="special">&lt;</span><span class="keyword">class</span> <span class="identifier">T1</span><span class="special">,</span> <span class="keyword">class</span> <span class="identifier">T2</span><span class="special">,</span> <span class="keyword">class</span> <a class="link" href="../../policy.html" title="Policies">Policy</a><span class="special">&gt;</span>
<a class="link" href="../../main_overview/result_type.html" title="Calculation of the Type of the Result"><span class="emphasis"><em>calculated-result-type</em></span></a> <span class="identifier">gamma_p</span><span class="special">(</span><span class="identifier">T1</span> <span class="identifier">a</span><span class="special">,</span> <span class="identifier">T2</span> <span class="identifier">z</span><span class="special">,</span> <span class="keyword">const</span> <a class="link" href="../../policy.html" title="Policies">Policy</a><span class="special">&amp;);</span>

<span class="keyword">template</span> <span class="special">&lt;</span><span class="keyword">class</span> <span class="identifier">T1</span><span class="special">,</span> <span class="keyword">class</span> <span class="identifier">T2</span><span class="special">&gt;</span>
<a class="link" href="../../main_overview/result_type.html" title="Calculation of the Type of the Result"><span class="emphasis"><em>calculated-result-type</em></span></a> <span class="identifier">gamma_q</span><span class="special">(</span><span class="identifier">T1</span> <span class="identifier">a</span><span class="special">,</span> <span class="identifier">T2</span> <span class="identifier">z</span><span class="special">);</span>

<span class="keyword">template</span> <span class="special">&lt;</span><span class="keyword">class</span> <span class="identifier">T1</span><span class="special">,</span> <span class="keyword">class</span> <span class="identifier">T2</span><span class="special">,</span> <span class="keyword">class</span> <a class="link" href="../../policy.html" title="Policies">Policy</a><span class="special">&gt;</span>
<a class="link" href="../../main_overview/result_type.html" title="Calculation of the Type of the Result"><span class="emphasis"><em>calculated-result-type</em></span></a> <span class="identifier">gamma_q</span><span class="special">(</span><span class="identifier">T1</span> <span class="identifier">a</span><span class="special">,</span> <span class="identifier">T2</span> <span class="identifier">z</span><span class="special">,</span> <span class="keyword">const</span> <a class="link" href="../../policy.html" title="Policies">Policy</a><span class="special">&amp;);</span>

<span class="keyword">template</span> <span class="special">&lt;</span><span class="keyword">class</span> <span class="identifier">T1</span><span class="special">,</span> <span class="keyword">class</span> <span class="identifier">T2</span><span class="special">&gt;</span>
<a class="link" href="../../main_overview/result_type.html" title="Calculation of the Type of the Result"><span class="emphasis"><em>calculated-result-type</em></span></a> <span class="identifier">tgamma_lower</span><span class="special">(</span><span class="identifier">T1</span> <span class="identifier">a</span><span class="special">,</span> <span class="identifier">T2</span> <span class="identifier">z</span><span class="special">);</span>

<span class="keyword">template</span> <span class="special">&lt;</span><span class="keyword">class</span> <span class="identifier">T1</span><span class="special">,</span> <span class="keyword">class</span> <span class="identifier">T2</span><span class="special">,</span> <span class="keyword">class</span> <a class="link" href="../../policy.html" title="Policies">Policy</a><span class="special">&gt;</span>
<a class="link" href="../../main_overview/result_type.html" title="Calculation of the Type of the Result"><span class="emphasis"><em>calculated-result-type</em></span></a> <span class="identifier">tgamma_lower</span><span class="special">(</span><span class="identifier">T1</span> <span class="identifier">a</span><span class="special">,</span> <span class="identifier">T2</span> <span class="identifier">z</span><span class="special">,</span> <span class="keyword">const</span> <a class="link" href="../../policy.html" title="Policies">Policy</a><span class="special">&amp;);</span>

<span class="keyword">template</span> <span class="special">&lt;</span><span class="keyword">class</span> <span class="identifier">T1</span><span class="special">,</span> <span class="keyword">class</span> <span class="identifier">T2</span><span class="special">&gt;</span>
<a class="link" href="../../main_overview/result_type.html" title="Calculation of the Type of the Result"><span class="emphasis"><em>calculated-result-type</em></span></a> <span class="identifier">tgamma</span><span class="special">(</span><span class="identifier">T1</span> <span class="identifier">a</span><span class="special">,</span> <span class="identifier">T2</span> <span class="identifier">z</span><span class="special">);</span>

<span class="keyword">template</span> <span class="special">&lt;</span><span class="keyword">class</span> <span class="identifier">T1</span><span class="special">,</span> <span class="keyword">class</span> <span class="identifier">T2</span><span class="special">,</span> <span class="keyword">class</span> <a class="link" href="../../policy.html" title="Policies">Policy</a><span class="special">&gt;</span>
<a class="link" href="../../main_overview/result_type.html" title="Calculation of the Type of the Result"><span class="emphasis"><em>calculated-result-type</em></span></a> <span class="identifier">tgamma</span><span class="special">(</span><span class="identifier">T1</span> <span class="identifier">a</span><span class="special">,</span> <span class="identifier">T2</span> <span class="identifier">z</span><span class="special">,</span> <span class="keyword">const</span> <a class="link" href="../../policy.html" title="Policies">Policy</a><span class="special">&amp;);</span>

<span class="special">}}</span> <span class="comment">// namespaces
</span></pre>
<a name="math_toolkit.special.sf_gamma.igamma.description"></a><h5>
<<<<<<< HEAD
<a name="id1241020"></a>
=======
<a name="id1243775"></a>
>>>>>>> ef7f0bb9
          <a class="link" href="igamma.html#math_toolkit.special.sf_gamma.igamma.description">Description</a>
        </h5>
<p>
          There are four <a href="http://mathworld.wolfram.com/IncompleteGammaFunction.html" target="_top">incomplete
          gamma functions</a>: two are normalised versions (also known as <span class="emphasis"><em>regularized</em></span>
          incomplete gamma functions) that return values in the range [0, 1], and
          two are non-normalised and return values in the range [0, &#915;(a)]. Users interested
          in statistical applications should use the <a href="http://mathworld.wolfram.com/RegularizedGammaFunction.html" target="_top">normalised
          versions (gamma_p and gamma_q)</a>.
        </p>
<p>
          All of these functions require <span class="emphasis"><em>a &gt; 0</em></span> and <span class="emphasis"><em>z
          &gt;= 0</em></span>, otherwise they return the result of <a class="link" href="../../main_overview/error_handling.html#domain_error">domain_error</a>.
        </p>
<p>
          The final <a class="link" href="../../policy.html" title="Policies">Policy</a> argument is
          optional and can be used to control the behaviour of the function: how
          it handles errors, what level of precision to use etc. Refer to the <a class="link" href="../../policy.html" title="Policies">policy documentation for more details</a>.
        </p>
<p>
          The return type of these functions is computed using the <a class="link" href="../../main_overview/result_type.html" title="Calculation of the Type of the Result"><span class="emphasis"><em>result
          type calculation rules</em></span></a> when T1 and T2 are different types,
          otherwise the return type is simply T1.
        </p>
<pre class="programlisting"><span class="keyword">template</span> <span class="special">&lt;</span><span class="keyword">class</span> <span class="identifier">T1</span><span class="special">,</span> <span class="keyword">class</span> <span class="identifier">T2</span><span class="special">&gt;</span>
<a class="link" href="../../main_overview/result_type.html" title="Calculation of the Type of the Result"><span class="emphasis"><em>calculated-result-type</em></span></a> <span class="identifier">gamma_p</span><span class="special">(</span><span class="identifier">T1</span> <span class="identifier">a</span><span class="special">,</span> <span class="identifier">T2</span> <span class="identifier">z</span><span class="special">);</span>

<span class="keyword">template</span> <span class="special">&lt;</span><span class="keyword">class</span> <span class="identifier">T1</span><span class="special">,</span> <span class="keyword">class</span> <span class="identifier">T2</span><span class="special">,</span> <span class="keyword">class</span> <span class="identifier">Policy</span><span class="special">&gt;</span>
<a class="link" href="../../main_overview/result_type.html" title="Calculation of the Type of the Result"><span class="emphasis"><em>calculated-result-type</em></span></a> <span class="identifier">gamma_p</span><span class="special">(</span><span class="identifier">T1</span> <span class="identifier">a</span><span class="special">,</span> <span class="identifier">T2</span> <span class="identifier">z</span><span class="special">,</span> <span class="keyword">const</span> <a class="link" href="../../policy.html" title="Policies">Policy</a><span class="special">&amp;);</span>
</pre>
<p>
          Returns the normalised lower incomplete gamma function of a and z:
        </p>
<p>
          <span class="inlinemediaobject"><img src="../../../../equations/igamma4.png"></span>
        </p>
<p>
          This function changes rapidly from 0 to 1 around the point z == a:
        </p>
<p>
          <span class="inlinemediaobject"><img src="../../../../graphs/gamma_p.png" align="middle"></span>
        </p>
<pre class="programlisting"><span class="keyword">template</span> <span class="special">&lt;</span><span class="keyword">class</span> <span class="identifier">T1</span><span class="special">,</span> <span class="keyword">class</span> <span class="identifier">T2</span><span class="special">&gt;</span>
<a class="link" href="../../main_overview/result_type.html" title="Calculation of the Type of the Result"><span class="emphasis"><em>calculated-result-type</em></span></a> <span class="identifier">gamma_q</span><span class="special">(</span><span class="identifier">T1</span> <span class="identifier">a</span><span class="special">,</span> <span class="identifier">T2</span> <span class="identifier">z</span><span class="special">);</span>

<span class="keyword">template</span> <span class="special">&lt;</span><span class="keyword">class</span> <span class="identifier">T1</span><span class="special">,</span> <span class="keyword">class</span> <span class="identifier">T2</span><span class="special">,</span> <span class="keyword">class</span> <a class="link" href="../../policy.html" title="Policies">Policy</a><span class="special">&gt;</span>
<a class="link" href="../../main_overview/result_type.html" title="Calculation of the Type of the Result"><span class="emphasis"><em>calculated-result-type</em></span></a> <span class="identifier">gamma_q</span><span class="special">(</span><span class="identifier">T1</span> <span class="identifier">a</span><span class="special">,</span> <span class="identifier">T2</span> <span class="identifier">z</span><span class="special">,</span> <span class="keyword">const</span> <a class="link" href="../../policy.html" title="Policies">Policy</a><span class="special">&amp;);</span>
</pre>
<p>
          Returns the normalised upper incomplete gamma function of a and z:
        </p>
<p>
          <span class="inlinemediaobject"><img src="../../../../equations/igamma3.png"></span>
        </p>
<p>
          This function changes rapidly from 1 to 0 around the point z == a:
        </p>
<p>
          <span class="inlinemediaobject"><img src="../../../../graphs/gamma_q.png" align="middle"></span>
        </p>
<pre class="programlisting"><span class="keyword">template</span> <span class="special">&lt;</span><span class="keyword">class</span> <span class="identifier">T1</span><span class="special">,</span> <span class="keyword">class</span> <span class="identifier">T2</span><span class="special">&gt;</span>
<a class="link" href="../../main_overview/result_type.html" title="Calculation of the Type of the Result"><span class="emphasis"><em>calculated-result-type</em></span></a> <span class="identifier">tgamma_lower</span><span class="special">(</span><span class="identifier">T1</span> <span class="identifier">a</span><span class="special">,</span> <span class="identifier">T2</span> <span class="identifier">z</span><span class="special">);</span>

<span class="keyword">template</span> <span class="special">&lt;</span><span class="keyword">class</span> <span class="identifier">T1</span><span class="special">,</span> <span class="keyword">class</span> <span class="identifier">T2</span><span class="special">,</span> <span class="keyword">class</span> <a class="link" href="../../policy.html" title="Policies">Policy</a><span class="special">&gt;</span>
<a class="link" href="../../main_overview/result_type.html" title="Calculation of the Type of the Result"><span class="emphasis"><em>calculated-result-type</em></span></a> <span class="identifier">tgamma_lower</span><span class="special">(</span><span class="identifier">T1</span> <span class="identifier">a</span><span class="special">,</span> <span class="identifier">T2</span> <span class="identifier">z</span><span class="special">,</span> <span class="keyword">const</span> <a class="link" href="../../policy.html" title="Policies">Policy</a><span class="special">&amp;);</span>
</pre>
<p>
          Returns the full (non-normalised) lower incomplete gamma function of a
          and z:
        </p>
<p>
          <span class="inlinemediaobject"><img src="../../../../equations/igamma2.png"></span>
        </p>
<pre class="programlisting"><span class="keyword">template</span> <span class="special">&lt;</span><span class="keyword">class</span> <span class="identifier">T1</span><span class="special">,</span> <span class="keyword">class</span> <span class="identifier">T2</span><span class="special">&gt;</span>
<a class="link" href="../../main_overview/result_type.html" title="Calculation of the Type of the Result"><span class="emphasis"><em>calculated-result-type</em></span></a> <span class="identifier">tgamma</span><span class="special">(</span><span class="identifier">T1</span> <span class="identifier">a</span><span class="special">,</span> <span class="identifier">T2</span> <span class="identifier">z</span><span class="special">);</span>

<span class="keyword">template</span> <span class="special">&lt;</span><span class="keyword">class</span> <span class="identifier">T1</span><span class="special">,</span> <span class="keyword">class</span> <span class="identifier">T2</span><span class="special">,</span> <span class="keyword">class</span> <a class="link" href="../../policy.html" title="Policies">Policy</a><span class="special">&gt;</span>
<a class="link" href="../../main_overview/result_type.html" title="Calculation of the Type of the Result"><span class="emphasis"><em>calculated-result-type</em></span></a> <span class="identifier">tgamma</span><span class="special">(</span><span class="identifier">T1</span> <span class="identifier">a</span><span class="special">,</span> <span class="identifier">T2</span> <span class="identifier">z</span><span class="special">,</span> <span class="keyword">const</span> <a class="link" href="../../policy.html" title="Policies">Policy</a><span class="special">&amp;);</span>
</pre>
<p>
          Returns the full (non-normalised) upper incomplete gamma function of a
          and z:
        </p>
<p>
          <span class="inlinemediaobject"><img src="../../../../equations/igamma1.png"></span>
        </p>
<a name="math_toolkit.special.sf_gamma.igamma.accuracy"></a><h5>
<<<<<<< HEAD
<a name="id1241977"></a>
=======
<a name="id1244731"></a>
>>>>>>> ef7f0bb9
          <a class="link" href="igamma.html#math_toolkit.special.sf_gamma.igamma.accuracy">Accuracy</a>
        </h5>
<p>
          The following tables give peak and mean relative errors in over various
          domains of a and z, along with comparisons to the <a href="http://www.gnu.org/software/gsl/" target="_top">GSL-1.9</a>
          and <a href="http://www.netlib.org/cephes/" target="_top">Cephes</a> libraries.
          Note that only results for the widest floating point type on the system
          are given as narrower types have <a class="link" href="../../backgrounders/relative_error.html#zero_error">effectively
          zero error</a>.
        </p>
<p>
          Note that errors grow as <span class="emphasis"><em>a</em></span> grows larger.
        </p>
<p>
          Note also that the higher error rates for the 80 and 128 bit long double
          results are somewhat misleading: expected results that are zero at 64-bit
          double precision may be non-zero - but exceptionally small - with the larger
          exponent range of a long double. These results therefore reflect the more
          extreme nature of the tests conducted for these types.
        </p>
<p>
          All values are in units of epsilon.
        </p>
<div class="table">
<a name="math_toolkit.special.sf_gamma.igamma.errors_in_the_function_gamma_p_a_z_"></a><p class="title"><b>Table&#160;21.&#160;Errors In the Function gamma_p(a,z)</b></p>
<div class="table-contents"><table class="table" summary="Errors In the Function gamma_p(a,z)">
<colgroup>
<col>
<col>
<col>
<col>
<col>
</colgroup>
<thead><tr>
<th>
                  <p>
                    Significand Size
                  </p>
                </th>
<th>
                  <p>
                    Platform and Compiler
                  </p>
                </th>
<th>
                  <p>
                    0.5 &lt; a &lt; 100
                  </p>
                  <p>
                    and
                  </p>
                  <p>
                    0.01*a &lt; z &lt; 100*a
                  </p>
                </th>
<th>
                  <p>
                    1x10<sup>-12</sup> &lt; a &lt; 5x10<sup>-2</sup>
                  </p>
                  <p>
                    and
                  </p>
                  <p>
                    0.01*a &lt; z &lt; 100*a
                  </p>
                </th>
<th>
                  <p>
                    1e-6 &lt; a &lt; 1.7x10<sup>6</sup>
                  </p>
                  <p>
                    and
                  </p>
                  <p>
                    1 &lt; z &lt; 100*a
                  </p>
                </th>
</tr></thead>
<tbody>
<tr>
<td>
                  <p>
                    53
                  </p>
                </td>
<td>
                  <p>
                    Win32, Visual C++ 8
                  </p>
                </td>
<td>
                  <p>
                    Peak=36 Mean=9.1
                  </p>
                  <p>
                    (GSL Peak=342 Mean=46)
                  </p>
                  <p>
                    (<a href="http://www.netlib.org/cephes/" target="_top">Cephes</a> Peak=491
                    Mean=102)
                  </p>
                </td>
<td>
                  <p>
                    Peak=4.5 Mean=1.4
                  </p>
                  <p>
                    (GSL Peak=4.8 Mean=0.76)
                  </p>
                  <p>
                    (<a href="http://www.netlib.org/cephes/" target="_top">Cephes</a> Peak=21
                    Mean=5.6)
                  </p>
                </td>
<td>
                  <p>
                    Peak=244 Mean=21
                  </p>
                  <p>
                    (GSL Peak=1022 Mean=1054)
                  </p>
                  <p>
                    (<a href="http://www.netlib.org/cephes/" target="_top">Cephes</a> Peak~8x10<sup>6</sup> Mean~7x10<sup>4</sup>)
                  </p>
                </td>
</tr>
<tr>
<td>
                  <p>
                    64
                  </p>
                </td>
<td>
                  <p>
                    RedHat Linux IA32, gcc-3.3
                  </p>
                </td>
<td>
                  <p>
                    Peak=241 Mean=36
                  </p>
                </td>
<td>
                  <p>
                    Peak=4.7 Mean=1.5
                  </p>
                </td>
<td>
                  <p>
                    Peak~30,220 Mean=1929
                  </p>
                </td>
</tr>
<tr>
<td>
                  <p>
                    64
                  </p>
                </td>
<td>
                  <p>
                    Redhat Linux IA64, gcc-3.4
                  </p>
                </td>
<td>
                  <p>
                    Peak=41 Mean=10
                  </p>
                </td>
<td>
                  <p>
                    Peak=4.7 Mean=1.4
                  </p>
                </td>
<td>
                  <p>
                    Peak~30,790 Mean=1864
                  </p>
                </td>
</tr>
<tr>
<td>
                  <p>
                    113
                  </p>
                </td>
<td>
                  <p>
                    HPUX IA64, aCC A.06.06
                  </p>
                </td>
<td>
                  <p>
                    Peak=40.2 Mean=10.2
                  </p>
                </td>
<td>
                  <p>
                    Peak=5 Mean=1.6
                  </p>
                </td>
<td>
                  <p>
                    Peak=5,476 Mean=440
                  </p>
                </td>
</tr>
</tbody>
</table></div>
</div>
<br class="table-break"><div class="table">
<a name="math_toolkit.special.sf_gamma.igamma.errors_in_the_function_gamma_q_a_z_"></a><p class="title"><b>Table&#160;22.&#160;Errors In the Function gamma_q(a,z)</b></p>
<div class="table-contents"><table class="table" summary="Errors In the Function gamma_q(a,z)">
<colgroup>
<col>
<col>
<col>
<col>
<col>
</colgroup>
<thead><tr>
<th>
                  <p>
                    Significand Size
                  </p>
                </th>
<th>
                  <p>
                    Platform and Compiler
                  </p>
                </th>
<th>
                  <p>
                    0.5 &lt; a &lt; 100
                  </p>
                  <p>
                    and
                  </p>
                  <p>
                    0.01*a &lt; z &lt; 100*a
                  </p>
                </th>
<th>
                  <p>
                    1x10<sup>-12</sup> &lt; a &lt; 5x10<sup>-2</sup>
                  </p>
                  <p>
                    and
                  </p>
                  <p>
                    0.01*a &lt; z &lt; 100*a
                  </p>
                </th>
<th>
                  <p>
                    1x10<sup>-6</sup> &lt; a &lt; 1.7x10<sup>6</sup>
                  </p>
                  <p>
                    and
                  </p>
                  <p>
                    1 &lt; z &lt; 100*a
                  </p>
                </th>
</tr></thead>
<tbody>
<tr>
<td>
                  <p>
                    53
                  </p>
                </td>
<td>
                  <p>
                    Win32, Visual C++ 8
                  </p>
                </td>
<td>
                  <p>
                    Peak=28.3 Mean=7.2
                  </p>
                  <p>
                    (GSL Peak=201 Mean=13)
                  </p>
                  <p>
                    (<a href="http://www.netlib.org/cephes/" target="_top">Cephes</a> Peak=556
                    Mean=97)
                  </p>
                </td>
<td>
                  <p>
                    Peak=4.8 Mean=1.6
                  </p>
                  <p>
                    (GSL Peak~1.3x10<sup>10</sup> Mean=1x10<sup>+9</sup>)
                  </p>
                  <p>
                    (<a href="http://www.netlib.org/cephes/" target="_top">Cephes</a> Peak~3x10<sup>11</sup> Mean=4x10<sup>10</sup>)
                  </p>
                </td>
<td>
                  <p>
                    Peak=469 Mean=33
                  </p>
                  <p>
                    (GSL Peak=27,050 Mean=2159)
                  </p>
                  <p>
                    (<a href="http://www.netlib.org/cephes/" target="_top">Cephes</a> Peak~8x10<sup>6</sup> Mean~7x10<sup>5</sup>)
                  </p>
                </td>
</tr>
<tr>
<td>
                  <p>
                    64
                  </p>
                </td>
<td>
                  <p>
                    RedHat Linux IA32, gcc-3.3
                  </p>
                </td>
<td>
                  <p>
                    Peak=280 Mean=33
                  </p>
                </td>
<td>
                  <p>
                    Peak=4.1 Mean=1.6
                  </p>
                </td>
<td>
                  <p>
                    Peak=11,490 Mean=732
                  </p>
                </td>
</tr>
<tr>
<td>
                  <p>
                    64
                  </p>
                </td>
<td>
                  <p>
                    Redhat Linux IA64, gcc-3.4
                  </p>
                </td>
<td>
                  <p>
                    Peak=32 Mean=9.4
                  </p>
                </td>
<td>
                  <p>
                    Peak=4.7 Mean=1.5
                  </p>
                </td>
<td>
                  <p>
                    Peak=6815 Mean=414
                  </p>
                </td>
</tr>
<tr>
<td>
                  <p>
                    113
                  </p>
                </td>
<td>
                  <p>
                    HPUX IA64, aCC A.06.06
                  </p>
                </td>
<td>
                  <p>
                    Peak=37 Mean=10
                  </p>
                </td>
<td>
                  <p>
                    Peak=11.2 Mean=2.0
                  </p>
                </td>
<td>
                  <p>
                    Peak=4,999 Mean=298
                  </p>
                </td>
</tr>
</tbody>
</table></div>
</div>
<br class="table-break"><div class="table">
<a name="math_toolkit.special.sf_gamma.igamma.errors_in_the_function_tgamma_lower_a_z_"></a><p class="title"><b>Table&#160;23.&#160;Errors In the Function tgamma_lower(a,z)</b></p>
<div class="table-contents"><table class="table" summary="Errors In the Function tgamma_lower(a,z)">
<colgroup>
<col>
<col>
<col>
<col>
</colgroup>
<thead><tr>
<th>
                  <p>
                    Significand Size
                  </p>
                </th>
<th>
                  <p>
                    Platform and Compiler
                  </p>
                </th>
<th>
                  <p>
                    0.5 &lt; a &lt; 100
                  </p>
                  <p>
                    and
                  </p>
                  <p>
                    0.01*a &lt; z &lt; 100*a
                  </p>
                </th>
<th>
                  <p>
                    1x10<sup>-12</sup> &lt; a &lt; 5x10<sup>-2</sup>
                  </p>
                  <p>
                    and
                  </p>
                  <p>
                    0.01*a &lt; z &lt; 100*a
                  </p>
                </th>
</tr></thead>
<tbody>
<tr>
<td>
                  <p>
                    53
                  </p>
                </td>
<td>
                  <p>
                    Win32, Visual C++ 8
                  </p>
                </td>
<td>
                  <p>
                    Peak=5.5 Mean=1.4
                  </p>
                </td>
<td>
                  <p>
                    Peak=3.6 Mean=0.78
                  </p>
                </td>
</tr>
<tr>
<td>
                  <p>
                    64
                  </p>
                </td>
<td>
                  <p>
                    RedHat Linux IA32, gcc-3.3
                  </p>
                </td>
<td>
                  <p>
                    Peak=402 Mean=79
                  </p>
                </td>
<td>
                  <p>
                    Peak=3.4 Mean=0.8
                  </p>
                </td>
</tr>
<tr>
<td>
                  <p>
                    64
                  </p>
                </td>
<td>
                  <p>
                    Redhat Linux IA64, gcc-3.4
                  </p>
                </td>
<td>
                  <p>
                    Peak=6.8 Mean=1.4
                  </p>
                </td>
<td>
                  <p>
                    Peak=3.4 Mean=0.78
                  </p>
                </td>
</tr>
<tr>
<td>
                  <p>
                    113
                  </p>
                </td>
<td>
                  <p>
                    HPUX IA64, aCC A.06.06
                  </p>
                </td>
<td>
                  <p>
                    Peak=6.1 Mean=1.8
                  </p>
                </td>
<td>
                  <p>
                    Peak=3.7 Mean=0.89
                  </p>
                </td>
</tr>
</tbody>
</table></div>
</div>
<br class="table-break"><div class="table">
<a name="math_toolkit.special.sf_gamma.igamma.errors_in_the_function_tgamma_a_z_"></a><p class="title"><b>Table&#160;24.&#160;Errors In the Function tgamma(a,z)</b></p>
<div class="table-contents"><table class="table" summary="Errors In the Function tgamma(a,z)">
<colgroup>
<col>
<col>
<col>
<col>
</colgroup>
<thead><tr>
<th>
                  <p>
                    Significand Size
                  </p>
                </th>
<th>
                  <p>
                    Platform and Compiler
                  </p>
                </th>
<th>
                  <p>
                    0.5 &lt; a &lt; 100
                  </p>
                  <p>
                    and
                  </p>
                  <p>
                    0.01*a &lt; z &lt; 100*a
                  </p>
                </th>
<th>
                  <p>
                    1x10<sup>-12</sup> &lt; a &lt; 5x10<sup>-2</sup>
                  </p>
                  <p>
                    and
                  </p>
                  <p>
                    0.01*a &lt; z &lt; 100*a
                  </p>
                </th>
</tr></thead>
<tbody>
<tr>
<td>
                  <p>
                    53
                  </p>
                </td>
<td>
                  <p>
                    Win32, Visual C++ 8
                  </p>
                </td>
<td>
                  <p>
                    Peak=5.9 Mean=1.5
                  </p>
                </td>
<td>
                  <p>
                    Peak=1.8 Mean=0.6
                  </p>
                </td>
</tr>
<tr>
<td>
                  <p>
                    64
                  </p>
                </td>
<td>
                  <p>
                    RedHat Linux IA32, gcc-3.3
                  </p>
                </td>
<td>
                  <p>
                    Peak=596 Mean=116
                  </p>
                </td>
<td>
                  <p>
                    Peak=3.2 Mean=0.84
                  </p>
                </td>
</tr>
<tr>
<td>
                  <p>
                    64
                  </p>
                </td>
<td>
                  <p>
                    Redhat Linux IA64, gcc-3.4.4
                  </p>
                </td>
<td>
                  <p>
                    Peak=40.2 Mean=2.5
                  </p>
                </td>
<td>
                  <p>
                    Peak=3.2 Mean=0.8
                  </p>
                </td>
</tr>
<tr>
<td>
                  <p>
                    113
                  </p>
                </td>
<td>
                  <p>
                    HPUX IA64, aCC A.06.06
                  </p>
                </td>
<td>
                  <p>
                    Peak=364 Mean=17.6
                  </p>
                </td>
<td>
                  <p>
                    Peak=12.7 Mean=1.8
                  </p>
                </td>
</tr>
</tbody>
</table></div>
</div>
<br class="table-break"><a name="math_toolkit.special.sf_gamma.igamma.testing"></a><h5>
<<<<<<< HEAD
<a name="id1243407"></a>
=======
<a name="id1245888"></a>
>>>>>>> ef7f0bb9
          <a class="link" href="igamma.html#math_toolkit.special.sf_gamma.igamma.testing">Testing</a>
        </h5>
<p>
          There are two sets of tests: spot tests compare values taken from <a href="http://functions.wolfram.com/GammaBetaErf/" target="_top">Mathworld's online evaluator</a>
          with this implementation to perform a basic "sanity check". Accuracy
          tests use data generated at very high precision (using NTL's RR class set
          at 1000-bit precision) using this implementation with a very high precision
          60-term <a class="link" href="../../backgrounders/lanczos.html" title="The Lanczos Approximation">Lanczos approximation</a>,
          and some but not all of the special case handling disabled. This is less
          than satisfactory: an independent method should really be used, but apparently
          a complete lack of such methods are available. We can't even use a deliberately
          naive implementation without special case handling since Legendre's continued
          fraction (see below) is unstable for small a and z.
        </p>
<a name="math_toolkit.special.sf_gamma.igamma.implementation"></a><h5>
<<<<<<< HEAD
<a name="id1243433"></a>
=======
<a name="id1245914"></a>
>>>>>>> ef7f0bb9
          <a class="link" href="igamma.html#math_toolkit.special.sf_gamma.igamma.implementation">Implementation</a>
        </h5>
<p>
          These four functions share a common implementation since they are all related
          via:
        </p>
<p>
          1) <span class="inlinemediaobject"><img src="../../../../equations/igamma5.png"></span>
        </p>
<p>
          2) <span class="inlinemediaobject"><img src="../../../../equations/igamma6.png"></span>
        </p>
<p>
          3) <span class="inlinemediaobject"><img src="../../../../equations/igamma7.png"></span>
        </p>
<p>
          The lower incomplete gamma is computed from its series representation:
        </p>
<p>
          4) <span class="inlinemediaobject"><img src="../../../../equations/igamma8.png"></span>
        </p>
<p>
          Or by subtraction of the upper integral from either &#915;(a) or 1 when <span class="emphasis"><em>x
          - (1</em></span>(3x)) &gt; a and x &gt; 1.1/.
        </p>
<p>
          The upper integral is computed from Legendre's continued fraction representation:
        </p>
<p>
          5) <span class="inlinemediaobject"><img src="../../../../equations/igamma9.png"></span>
        </p>
<p>
          When <span class="emphasis"><em>(x &gt; 1.1)</em></span> or by subtraction of the lower integral
          from either &#915;(a) or 1 when <span class="emphasis"><em>x - (1</em></span>(3x)) &lt; a/.
        </p>
<p>
          For <span class="emphasis"><em>x &lt; 1.1</em></span> computation of the upper integral is
          more complex as the continued fraction representation is unstable in this
          area. However there is another series representation for the lower integral:
        </p>
<p>
          6) <span class="inlinemediaobject"><img src="../../../../equations/igamma10.png"></span>
        </p>
<p>
          That lends itself to calculation of the upper integral via rearrangement
          to:
        </p>
<p>
          7) <span class="inlinemediaobject"><img src="../../../../equations/igamma11.png"></span>
        </p>
<p>
          Refer to the documentation for <a class="link" href="../powers/powm1.html" title="powm1">powm1</a>
          and <a class="link" href="tgamma.html" title="Gamma">tgamma1pm1</a>
          for details of their implementation. Note however that the precision of
          <a class="link" href="tgamma.html" title="Gamma">tgamma1pm1</a>
          is capped to either around 35 digits, or to that of the <a class="link" href="../../backgrounders/lanczos.html" title="The Lanczos Approximation">Lanczos
          approximation</a> associated with type T - if there is one - whichever
          of the two is the greater. That therefore imposes a similar limit on the
          precision of this function in this region.
        </p>
<p>
          For <span class="emphasis"><em>x &lt; 1.1</em></span> the crossover point where the result
          is ~0.5 no longer occurs for <span class="emphasis"><em>x ~ y</em></span>. Using <span class="emphasis"><em>x
          * 0.75 &lt; a</em></span> as the crossover criterion for <span class="emphasis"><em>0.5 &lt;
          x &lt;= 1.1</em></span> keeps the maximum value computed (whether it's the
          upper or lower interval) to around 0.75. Likewise for <span class="emphasis"><em>x &lt;=
          0.5</em></span> then using <span class="emphasis"><em>-0.4 / log(x) &lt; a</em></span> as
          the crossover criterion keeps the maximum value computed to around 0.7
          (whether it's the upper or lower interval).
        </p>
<p>
          There are two special cases used when a is an integer or half integer,
          and the crossover conditions listed above indicate that we should compute
          the upper integral Q. If a is an integer in the range <span class="emphasis"><em>1 &lt;=
          a &lt; 30</em></span> then the following finite sum is used:
        </p>
<p>
          9) <span class="inlinemediaobject"><img src="../../../../equations/igamma1f.png"></span>
        </p>
<p>
          While for half integers in the range <span class="emphasis"><em>0.5 &lt;= a &lt; 30</em></span>
          then the following finite sum is used:
        </p>
<p>
          10) <span class="inlinemediaobject"><img src="../../../../equations/igamma2f.png"></span>
        </p>
<p>
          These are both more stable and more efficient than the continued fraction
          alternative.
        </p>
<p>
          When the argument <span class="emphasis"><em>a</em></span> is large, and <span class="emphasis"><em>x ~ a</em></span>
          then the series (4) and continued fraction (5) above are very slow to converge.
          In this area an expansion due to Temme is used:
        </p>
<p>
          11) <span class="inlinemediaobject"><img src="../../../../equations/igamma16.png"></span>
        </p>
<p>
          12) <span class="inlinemediaobject"><img src="../../../../equations/igamma17.png"></span>
        </p>
<p>
          13) <span class="inlinemediaobject"><img src="../../../../equations/igamma18.png"></span>
        </p>
<p>
          14) <span class="inlinemediaobject"><img src="../../../../equations/igamma19.png"></span>
        </p>
<p>
          The double sum is truncated to a fixed number of terms - to give a specific
          target precision - and evaluated as a polynomial-of-polynomials. There
          are versions for up to 128-bit long double precision: types requiring greater
          precision than that do not use these expansions. The coefficients C<sub>k</sub><sup>n</sup> are
          computed in advance using the recurrence relations given by Temme. The
          zone where these expansions are used is
        </p>
<pre class="programlisting"><span class="special">(</span><span class="identifier">a</span> <span class="special">&gt;</span> <span class="number">20</span><span class="special">)</span> <span class="special">&amp;&amp;</span> <span class="special">(</span><span class="identifier">a</span> <span class="special">&lt;</span> <span class="number">200</span><span class="special">)</span> <span class="special">&amp;&amp;</span> <span class="identifier">fabs</span><span class="special">(</span><span class="identifier">x</span><span class="special">-</span><span class="identifier">a</span><span class="special">)/</span><span class="identifier">a</span> <span class="special">&lt;</span> <span class="number">0.4</span>
</pre>
<p>
          And:
        </p>
<pre class="programlisting"><span class="special">(</span><span class="identifier">a</span> <span class="special">&gt;</span> <span class="number">200</span><span class="special">)</span> <span class="special">&amp;&amp;</span> <span class="special">(</span><span class="identifier">fabs</span><span class="special">(</span><span class="identifier">x</span><span class="special">-</span><span class="identifier">a</span><span class="special">)/</span><span class="identifier">a</span> <span class="special">&lt;</span> <span class="number">4.5</span><span class="special">/</span><span class="identifier">sqrt</span><span class="special">(</span><span class="identifier">a</span><span class="special">))</span>
</pre>
<p>
          The latter range is valid for all types up to 128-bit long doubles, and
          is designed to ensure that the result is larger than 10<sup>-6</sup>, the first range
          is used only for types up to 80-bit long doubles. These domains are narrower
          than the ones recommended by either Temme or Didonato and Morris. However,
          using a wider range results in large and inexact (i.e. computed) values
          being passed to the <code class="computeroutput"><span class="identifier">exp</span></code>
          and <code class="computeroutput"><span class="identifier">erfc</span></code> functions resulting
          in significantly larger error rates. In other words there is a fine trade
          off here between efficiency and error. The current limits should keep the
          number of terms required by (4) and (5) to no more than ~20 at double precision.
        </p>
<p>
          For the normalised incomplete gamma functions, calculation of the leading
          power terms is central to the accuracy of the function. For smallish a
          and x combining the power terms with the <a class="link" href="../../backgrounders/lanczos.html" title="The Lanczos Approximation">Lanczos
          approximation</a> gives the greatest accuracy:
        </p>
<p>
          15) <span class="inlinemediaobject"><img src="../../../../equations/igamma12.png"></span>
        </p>
<p>
          In the event that this causes underflow<span class="emphasis"><em>overflow then the exponent
          can be reduced by a factor of /a</em></span> and brought inside the power
          term.
        </p>
<p>
          When a and x are large, we end up with a very large exponent with a base
          near one: this will not be computed accurately via the pow function, and
          taking logs simply leads to cancellation errors. The worst of the errors
          can be avoided by using:
        </p>
<p>
          16) <span class="inlinemediaobject"><img src="../../../../equations/igamma13.png"></span>
        </p>
<p>
          when <span class="emphasis"><em>a-x</em></span> is small and a and x are large. There is
          still a subtraction and therefore some cancellation errors - but the terms
          are small so the absolute error will be small - and it is absolute rather
          than relative error that counts in the argument to the <span class="emphasis"><em>exp</em></span>
          function. Note that for sufficiently large a and x the errors will still
          get you eventually, although this does delay the inevitable much longer
          than other methods. Use of <span class="emphasis"><em>log(1+x)-x</em></span> here is inspired
          by Temme (see references below).
        </p>
<a name="math_toolkit.special.sf_gamma.igamma.references"></a><h5>
<<<<<<< HEAD
<a name="id1244174"></a>
=======
<a name="id1246655"></a>
>>>>>>> ef7f0bb9
          <a class="link" href="igamma.html#math_toolkit.special.sf_gamma.igamma.references">References</a>
        </h5>
<div class="itemizedlist"><ul type="disc">
<li>
              N. M. Temme, A Set of Algorithms for the Incomplete Gamma Functions,
              Probability in the Engineering and Informational Sciences, 8, 1994.
            </li>
<li>
              N. M. Temme, The Asymptotic Expansion of the Incomplete Gamma Functions,
              Siam J. Math Anal. Vol 10 No 4, July 1979, p757.
            </li>
<li>
              A. R. Didonato and A. H. Morris, Computation of the Incomplete Gamma
              Function Ratios and their Inverse. ACM TOMS, Vol 12, No 4, Dec 1986,
              p377.
            </li>
<li>
              W. Gautschi, The Incomplete Gamma Functions Since Tricomi, In Tricomi's
              Ideas and Contemporary Applied Mathematics, Atti dei Convegni Lincei,
              n. 147, Accademia Nazionale dei Lincei, Roma, 1998, pp. 203--237.
              <a href="http://citeseer.ist.psu.edu/gautschi98incomplete.html" target="_top">http://citeseer.ist.psu.edu/gautschi98incomplete.html</a>
            </li>
</ul></div>
</div>
<table xmlns:rev="http://www.cs.rpi.edu/~gregod/boost/tools/doc/revision" width="100%"><tr>
<td align="left"></td>
<td align="right"><div class="copyright-footer">Copyright &#169; 2006 , 2007, 2008, 2009, 2010 John Maddock, Paul A. Bristow,
      Hubert Holin, Xiaogang Zhang, Bruno Lalande, Johan R&#229;de, Gautam Sewani and
      Thijs van den Berg<p>
        Distributed under the Boost Software License, Version 1.0. (See accompanying
        file LICENSE_1_0.txt or copy at <a href="http://www.boost.org/LICENSE_1_0.txt" target="_top">http://www.boost.org/LICENSE_1_0.txt</a>)
      </p>
</div></td>
</tr></table>
<hr>
<div class="spirit-nav">
<a accesskey="p" href="gamma_ratios.html"><img src="../../../../../../../../doc/src/images/prev.png" alt="Prev"></a><a accesskey="u" href="../sf_gamma.html"><img src="../../../../../../../../doc/src/images/up.png" alt="Up"></a><a accesskey="h" href="../../../index.html"><img src="../../../../../../../../doc/src/images/home.png" alt="Home"></a><a accesskey="n" href="igamma_inv.html"><img src="../../../../../../../../doc/src/images/next.png" alt="Next"></a>
</div>
</body>
</html><|MERGE_RESOLUTION|>--- conflicted
+++ resolved
@@ -28,11 +28,7 @@
         Functions</a>
 </h4></div></div></div>
 <a name="math_toolkit.special.sf_gamma.igamma.synopsis"></a><h5>
-<<<<<<< HEAD
-<a name="id1240215"></a>
-=======
 <a name="id1241719"></a>
->>>>>>> ef7f0bb9
           <a class="link" href="igamma.html#math_toolkit.special.sf_gamma.igamma.synopsis">Synopsis</a>
         </h5>
 <p>
@@ -71,11 +67,7 @@
 <span class="special">}}</span> <span class="comment">// namespaces
 </span></pre>
 <a name="math_toolkit.special.sf_gamma.igamma.description"></a><h5>
-<<<<<<< HEAD
-<a name="id1241020"></a>
-=======
 <a name="id1243775"></a>
->>>>>>> ef7f0bb9
           <a class="link" href="igamma.html#math_toolkit.special.sf_gamma.igamma.description">Description</a>
         </h5>
 <p>
@@ -163,11 +155,7 @@
           <span class="inlinemediaobject"><img src="../../../../equations/igamma1.png"></span>
         </p>
 <a name="math_toolkit.special.sf_gamma.igamma.accuracy"></a><h5>
-<<<<<<< HEAD
-<a name="id1241977"></a>
-=======
 <a name="id1244731"></a>
->>>>>>> ef7f0bb9
           <a class="link" href="igamma.html#math_toolkit.special.sf_gamma.igamma.accuracy">Accuracy</a>
         </h5>
 <p>
@@ -835,11 +823,7 @@
 </table></div>
 </div>
 <br class="table-break"><a name="math_toolkit.special.sf_gamma.igamma.testing"></a><h5>
-<<<<<<< HEAD
-<a name="id1243407"></a>
-=======
 <a name="id1245888"></a>
->>>>>>> ef7f0bb9
           <a class="link" href="igamma.html#math_toolkit.special.sf_gamma.igamma.testing">Testing</a>
         </h5>
 <p>
@@ -855,11 +839,7 @@
           fraction (see below) is unstable for small a and z.
         </p>
 <a name="math_toolkit.special.sf_gamma.igamma.implementation"></a><h5>
-<<<<<<< HEAD
-<a name="id1243433"></a>
-=======
 <a name="id1245914"></a>
->>>>>>> ef7f0bb9
           <a class="link" href="igamma.html#math_toolkit.special.sf_gamma.igamma.implementation">Implementation</a>
         </h5>
 <p>
@@ -1028,11 +1008,7 @@
           by Temme (see references below).
         </p>
 <a name="math_toolkit.special.sf_gamma.igamma.references"></a><h5>
-<<<<<<< HEAD
-<a name="id1244174"></a>
-=======
 <a name="id1246655"></a>
->>>>>>> ef7f0bb9
           <a class="link" href="igamma.html#math_toolkit.special.sf_gamma.igamma.references">References</a>
         </h5>
 <div class="itemizedlist"><ul type="disc">
