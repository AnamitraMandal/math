<html>
<head>
<meta http-equiv="Content-Type" content="text/html; charset=US-ASCII">
<title>Distribution Algorithms</title>
<link rel="stylesheet" href="../../../../../../../../doc/src/boostbook.css" type="text/css">
<meta name="generator" content="DocBook XSL Stylesheets V1.74.0">
<link rel="home" href="../../../index.html" title="Math Toolkit">
<link rel="up" href="../dist_ref.html" title="Statistical Distributions Reference">
<link rel="prev" href="dists/weibull_dist.html" title="Weibull Distribution">
<link rel="next" href="../future.html" title="Extras/Future Directions">
</head>
<body bgcolor="white" text="black" link="#0000FF" vlink="#840084" alink="#0000FF">
<table cellpadding="2" width="100%"><tr>
<td valign="top"><img alt="Boost C++ Libraries" width="277" height="86" src="../../../../../../../../boost.png"></td>
<td align="center"><a href="../../../../../../../../index.html">Home</a></td>
<td align="center"><a href="../../../../../../../../libs/libraries.htm">Libraries</a></td>
<td align="center"><a href="http://www.boost.org/users/people.html">People</a></td>
<td align="center"><a href="http://www.boost.org/users/faq.html">FAQ</a></td>
<td align="center"><a href="../../../../../../../../more/index.htm">More</a></td>
</tr></table>
<hr>
<div class="spirit-nav">
<a accesskey="p" href="dists/weibull_dist.html"><img src="../../../../../../../../doc/src/images/prev.png" alt="Prev"></a><a accesskey="u" href="../dist_ref.html"><img src="../../../../../../../../doc/src/images/up.png" alt="Up"></a><a accesskey="h" href="../../../index.html"><img src="../../../../../../../../doc/src/images/home.png" alt="Home"></a><a accesskey="n" href="../future.html"><img src="../../../../../../../../doc/src/images/next.png" alt="Next"></a>
</div>
<div class="section" lang="en">
<div class="titlepage"><div><div><h4 class="title">
<a name="math_toolkit.dist.dist_ref.dist_algorithms"></a><a class="link" href="dist_algorithms.html" title="Distribution Algorithms">Distribution
        Algorithms</a>
</h4></div></div></div>
<a name="math_toolkit.dist.dist_ref.dist_algorithms.finding_the_location_and_scale_for_normal_and_similar_distributions"></a><h5>
<<<<<<< HEAD
<a name="id1223585"></a>
=======
<a name="id1225550"></a>
>>>>>>> ef7f0bb9
          <a class="link" href="dist_algorithms.html#math_toolkit.dist.dist_ref.dist_algorithms.finding_the_location_and_scale_for_normal_and_similar_distributions">Finding
          the Location and Scale for Normal and similar distributions</a>
        </h5>
<p>
          Two functions aid finding location and scale of random variable z to give
          probability p (given a scale or location). Only applies to distributions
          like normal, lognormal, extreme value, Cauchy, (and symmetrical triangular),
          that have scale and location properties.
        </p>
<p>
          These functions are useful to predict the mean and/or standard deviation
          that will be needed to meet a specified minimum weight or maximum dose.
        </p>
<p>
          Complement versions are also provided, both with explicit and implicit
          (default) policy.
        </p>
<pre class="programlisting"><span class="keyword">using</span> <span class="identifier">boost</span><span class="special">::</span><span class="identifier">math</span><span class="special">::</span><span class="identifier">policies</span><span class="special">::</span><span class="identifier">policy</span><span class="special">;</span> <span class="comment">// May be needed by users defining their own policies.
</span><span class="keyword">using</span> <span class="identifier">boost</span><span class="special">::</span><span class="identifier">math</span><span class="special">::</span><span class="identifier">complement</span><span class="special">;</span> <span class="comment">// Will be needed by users who want to use complements.
</span></pre>
<a name="math_toolkit.dist.dist_ref.dist_algorithms.find_location_function"></a><h5>
<<<<<<< HEAD
<a name="id1223682"></a>
=======
<a name="id1225647"></a>
>>>>>>> ef7f0bb9
          <a class="link" href="dist_algorithms.html#math_toolkit.dist.dist_ref.dist_algorithms.find_location_function">find_location
          function</a>
        </h5>
<p>
          
</p>
<pre class="programlisting"><span class="preprocessor">#include</span> <span class="special">&lt;</span><span class="identifier">boost</span><span class="special">/</span><span class="identifier">math</span><span class="special">/</span><span class="identifier">distributions</span><span class="special">/</span><span class="identifier">find_location</span><span class="special">.</span><span class="identifier">hpp</span><span class="special">&gt;</span></pre>
<p>
        </p>
<pre class="programlisting"><span class="keyword">namespace</span> <span class="identifier">boost</span><span class="special">{</span> <span class="keyword">namespace</span> <span class="identifier">math</span><span class="special">{</span>

<span class="keyword">template</span> <span class="special">&lt;</span><span class="keyword">class</span> <span class="identifier">Dist</span><span class="special">,</span> <span class="keyword">class</span> <a class="link" href="../../policy.html" title="Policies">Policy</a><span class="special">&gt;</span> <span class="comment">// explicit error handling policy
</span>  <span class="keyword">typename</span> <span class="identifier">Dist</span><span class="special">::</span><span class="identifier">value_type</span> <span class="identifier">find_location</span><span class="special">(</span> <span class="comment">// For example, normal mean.
</span>  <span class="keyword">typename</span> <span class="identifier">Dist</span><span class="special">::</span><span class="identifier">value_type</span> <span class="identifier">z</span><span class="special">,</span> <span class="comment">// location of random variable z to give probability, P(X &gt; z) == p.
</span>  <span class="comment">// For example, a nominal minimum acceptable z, so that p * 100 % are &gt; z
</span>  <span class="keyword">typename</span> <span class="identifier">Dist</span><span class="special">::</span><span class="identifier">value_type</span> <span class="identifier">p</span><span class="special">,</span> <span class="comment">// probability value desired at x, say 0.95 for 95% &gt; z.
</span>  <span class="keyword">typename</span> <span class="identifier">Dist</span><span class="special">::</span><span class="identifier">value_type</span> <span class="identifier">scale</span><span class="special">,</span> <span class="comment">// scale parameter, for example, normal standard deviation.
</span>  <span class="keyword">const</span> <a class="link" href="../../policy.html" title="Policies">Policy</a><span class="special">&amp;</span> <span class="identifier">pol</span><span class="special">);</span>

<span class="keyword">template</span> <span class="special">&lt;</span><span class="keyword">class</span> <span class="identifier">Dist</span><span class="special">&gt;</span>  <span class="comment">// with default policy.
</span>  <span class="keyword">typename</span> <span class="identifier">Dist</span><span class="special">::</span><span class="identifier">value_type</span> <span class="identifier">find_location</span><span class="special">(</span> <span class="comment">// For example, normal mean.
</span>  <span class="keyword">typename</span> <span class="identifier">Dist</span><span class="special">::</span><span class="identifier">value_type</span> <span class="identifier">z</span><span class="special">,</span> <span class="comment">// location of random variable z to give probability, P(X &gt; z) == p.
</span>  <span class="comment">// For example, a nominal minimum acceptable z, so that p * 100 % are &gt; z
</span>  <span class="keyword">typename</span> <span class="identifier">Dist</span><span class="special">::</span><span class="identifier">value_type</span> <span class="identifier">p</span><span class="special">,</span> <span class="comment">// probability value desired at x, say 0.95 for 95% &gt; z.
</span>  <span class="keyword">typename</span> <span class="identifier">Dist</span><span class="special">::</span><span class="identifier">value_type</span> <span class="identifier">scale</span><span class="special">);</span> <span class="comment">// scale parameter, for example, normal standard deviation.
</span>
  <span class="special">}}</span> <span class="comment">// namespaces
</span></pre>
<a name="math_toolkit.dist.dist_ref.dist_algorithms.find_scale_function"></a><h5>
<<<<<<< HEAD
<a name="id1224128"></a>
=======
<a name="id1226092"></a>
>>>>>>> ef7f0bb9
          <a class="link" href="dist_algorithms.html#math_toolkit.dist.dist_ref.dist_algorithms.find_scale_function">find_scale
          function</a>
        </h5>
<p>
          
</p>
<pre class="programlisting"><span class="preprocessor">#include</span> <span class="special">&lt;</span><span class="identifier">boost</span><span class="special">/</span><span class="identifier">math</span><span class="special">/</span><span class="identifier">distributions</span><span class="special">/</span><span class="identifier">find_scale</span><span class="special">.</span><span class="identifier">hpp</span><span class="special">&gt;</span></pre>
<p>
        </p>
<pre class="programlisting"><span class="keyword">namespace</span> <span class="identifier">boost</span><span class="special">{</span> <span class="keyword">namespace</span> <span class="identifier">math</span><span class="special">{</span> 

<span class="keyword">template</span> <span class="special">&lt;</span><span class="keyword">class</span> <span class="identifier">Dist</span><span class="special">,</span> <span class="keyword">class</span> <a class="link" href="../../policy.html" title="Policies">Policy</a><span class="special">&gt;</span>
  <span class="keyword">typename</span> <span class="identifier">Dist</span><span class="special">::</span><span class="identifier">value_type</span> <span class="identifier">find_scale</span><span class="special">(</span> <span class="comment">// For example, normal mean.
</span>  <span class="keyword">typename</span> <span class="identifier">Dist</span><span class="special">::</span><span class="identifier">value_type</span> <span class="identifier">z</span><span class="special">,</span> <span class="comment">// location of random variable z to give probability, P(X &gt; z) == p.
</span>  <span class="comment">// For example, a nominal minimum acceptable weight z, so that p * 100 % are &gt; z
</span>  <span class="keyword">typename</span> <span class="identifier">Dist</span><span class="special">::</span><span class="identifier">value_type</span> <span class="identifier">p</span><span class="special">,</span> <span class="comment">// probability value desired at x, say 0.95 for 95% &gt; z.
</span>  <span class="keyword">typename</span> <span class="identifier">Dist</span><span class="special">::</span><span class="identifier">value_type</span> <span class="identifier">location</span><span class="special">,</span> <span class="comment">// location parameter, for example, normal distribution mean.
</span>  <span class="keyword">const</span> <a class="link" href="../../policy.html" title="Policies">Policy</a><span class="special">&amp;</span> <span class="identifier">pol</span><span class="special">);</span>

 <span class="keyword">template</span> <span class="special">&lt;</span><span class="keyword">class</span> <span class="identifier">Dist</span><span class="special">&gt;</span> <span class="comment">// with default policy.
</span>   <span class="keyword">typename</span> <span class="identifier">Dist</span><span class="special">::</span><span class="identifier">value_type</span> <span class="identifier">find_scale</span><span class="special">(</span> <span class="comment">// For example, normal mean.
</span>   <span class="keyword">typename</span> <span class="identifier">Dist</span><span class="special">::</span><span class="identifier">value_type</span> <span class="identifier">z</span><span class="special">,</span> <span class="comment">// location of random variable z to give probability, P(X &gt; z) == p.
</span>   <span class="comment">// For example, a nominal minimum acceptable z, so that p * 100 % are &gt; z
</span>   <span class="keyword">typename</span> <span class="identifier">Dist</span><span class="special">::</span><span class="identifier">value_type</span> <span class="identifier">p</span><span class="special">,</span> <span class="comment">// probability value desired at x, say 0.95 for 95% &gt; z.
</span>   <span class="keyword">typename</span> <span class="identifier">Dist</span><span class="special">::</span><span class="identifier">value_type</span> <span class="identifier">location</span><span class="special">)</span> <span class="comment">// location parameter, for example, normal distribution mean.
</span><span class="special">}}</span> <span class="comment">// namespaces
</span></pre>
<p>
          All argument must be finite, otherwise <a class="link" href="../../main_overview/error_handling.html#domain_error">domain_error</a>
          is called.
        </p>
<p>
          Probability arguments must be [0, 1], otherwise <a class="link" href="../../main_overview/error_handling.html#domain_error">domain_error</a>
          is called.
        </p>
<p>
          If the choice of arguments would give a negative scale, <a class="link" href="../../main_overview/error_handling.html#domain_error">domain_error</a>
          is called, unless the policy is to ignore, when the negative (impossible)
          value of scale is returned.
        </p>
<p>
          <a class="link" href="../stat_tut/weg/find_eg.html" title="Find Location and Scale Examples">Find Mean and standard
          deviation examples</a> gives simple examples of use of both find_scale
          and find_location, and a longer example finding means and standard deviations
          of normally distributed weights to meet a specification.
        </p>
</div>
<table xmlns:rev="http://www.cs.rpi.edu/~gregod/boost/tools/doc/revision" width="100%"><tr>
<td align="left"></td>
<td align="right"><div class="copyright-footer">Copyright &#169; 2006 , 2007, 2008, 2009, 2010 John Maddock, Paul A. Bristow,
      Hubert Holin, Xiaogang Zhang, Bruno Lalande, Johan R&#229;de, Gautam Sewani and
      Thijs van den Berg<p>
        Distributed under the Boost Software License, Version 1.0. (See accompanying
        file LICENSE_1_0.txt or copy at <a href="http://www.boost.org/LICENSE_1_0.txt" target="_top">http://www.boost.org/LICENSE_1_0.txt</a>)
      </p>
</div></td>
</tr></table>
<hr>
<div class="spirit-nav">
<a accesskey="p" href="dists/weibull_dist.html"><img src="../../../../../../../../doc/src/images/prev.png" alt="Prev"></a><a accesskey="u" href="../dist_ref.html"><img src="../../../../../../../../doc/src/images/up.png" alt="Up"></a><a accesskey="h" href="../../../index.html"><img src="../../../../../../../../doc/src/images/home.png" alt="Home"></a><a accesskey="n" href="../future.html"><img src="../../../../../../../../doc/src/images/next.png" alt="Next"></a>
</div>
</body>
</html><|MERGE_RESOLUTION|>--- conflicted
+++ resolved
@@ -28,11 +28,7 @@
         Algorithms</a>
 </h4></div></div></div>
 <a name="math_toolkit.dist.dist_ref.dist_algorithms.finding_the_location_and_scale_for_normal_and_similar_distributions"></a><h5>
-<<<<<<< HEAD
-<a name="id1223585"></a>
-=======
 <a name="id1225550"></a>
->>>>>>> ef7f0bb9
           <a class="link" href="dist_algorithms.html#math_toolkit.dist.dist_ref.dist_algorithms.finding_the_location_and_scale_for_normal_and_similar_distributions">Finding
           the Location and Scale for Normal and similar distributions</a>
         </h5>
@@ -54,11 +50,7 @@
 </span><span class="keyword">using</span> <span class="identifier">boost</span><span class="special">::</span><span class="identifier">math</span><span class="special">::</span><span class="identifier">complement</span><span class="special">;</span> <span class="comment">// Will be needed by users who want to use complements.
 </span></pre>
 <a name="math_toolkit.dist.dist_ref.dist_algorithms.find_location_function"></a><h5>
-<<<<<<< HEAD
-<a name="id1223682"></a>
-=======
 <a name="id1225647"></a>
->>>>>>> ef7f0bb9
           <a class="link" href="dist_algorithms.html#math_toolkit.dist.dist_ref.dist_algorithms.find_location_function">find_location
           function</a>
         </h5>
@@ -88,11 +80,7 @@
   <span class="special">}}</span> <span class="comment">// namespaces
 </span></pre>
 <a name="math_toolkit.dist.dist_ref.dist_algorithms.find_scale_function"></a><h5>
-<<<<<<< HEAD
-<a name="id1224128"></a>
-=======
 <a name="id1226092"></a>
->>>>>>> ef7f0bb9
           <a class="link" href="dist_algorithms.html#math_toolkit.dist.dist_ref.dist_algorithms.find_scale_function">find_scale
           function</a>
         </h5>
