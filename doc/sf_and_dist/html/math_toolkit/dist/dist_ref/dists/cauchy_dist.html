<html>
<head>
<meta http-equiv="Content-Type" content="text/html; charset=US-ASCII">
<title>Cauchy-Lorentz Distribution</title>
<link rel="stylesheet" href="../../../../../../../../../doc/src/boostbook.css" type="text/css">
<meta name="generator" content="DocBook XSL Stylesheets V1.74.0">
<link rel="home" href="../../../../index.html" title="Math Toolkit">
<link rel="up" href="../dists.html" title="Distributions">
<link rel="prev" href="binomial_dist.html" title="Binomial Distribution">
<link rel="next" href="chi_squared_dist.html" title="Chi Squared Distribution">
</head>
<body bgcolor="white" text="black" link="#0000FF" vlink="#840084" alink="#0000FF">
<table cellpadding="2" width="100%"><tr>
<td valign="top"><img alt="Boost C++ Libraries" width="277" height="86" src="../../../../../../../../../boost.png"></td>
<td align="center"><a href="../../../../../../../../../index.html">Home</a></td>
<td align="center"><a href="../../../../../../../../../libs/libraries.htm">Libraries</a></td>
<td align="center"><a href="http://www.boost.org/users/people.html">People</a></td>
<td align="center"><a href="http://www.boost.org/users/faq.html">FAQ</a></td>
<td align="center"><a href="../../../../../../../../../more/index.htm">More</a></td>
</tr></table>
<hr>
<div class="spirit-nav">
<a accesskey="p" href="binomial_dist.html"><img src="../../../../../../../../../doc/src/images/prev.png" alt="Prev"></a><a accesskey="u" href="../dists.html"><img src="../../../../../../../../../doc/src/images/up.png" alt="Up"></a><a accesskey="h" href="../../../../index.html"><img src="../../../../../../../../../doc/src/images/home.png" alt="Home"></a><a accesskey="n" href="chi_squared_dist.html"><img src="../../../../../../../../../doc/src/images/next.png" alt="Next"></a>
</div>
<div class="section" lang="en">
<div class="titlepage"><div><div><h5 class="title">
<a name="math_toolkit.dist.dist_ref.dists.cauchy_dist"></a><a class="link" href="cauchy_dist.html" title="Cauchy-Lorentz Distribution">Cauchy-Lorentz
          Distribution</a>
</h5></div></div></div>
<p>
            
</p>
<pre class="programlisting"><span class="preprocessor">#include</span> <span class="special">&lt;</span><span class="identifier">boost</span><span class="special">/</span><span class="identifier">math</span><span class="special">/</span><span class="identifier">distributions</span><span class="special">/</span><span class="identifier">cauchy</span><span class="special">.</span><span class="identifier">hpp</span><span class="special">&gt;</span></pre>
<p>
          </p>
<pre class="programlisting"><span class="keyword">template</span> <span class="special">&lt;</span><span class="keyword">class</span> <span class="identifier">RealType</span> <span class="special">=</span> <span class="keyword">double</span><span class="special">,</span> 
          <span class="keyword">class</span> <a class="link" href="../../../policy.html" title="Policies">Policy</a>   <span class="special">=</span> <a class="link" href="../../../policy/pol_ref/pol_ref_ref.html" title="Policy Class Reference">policies::policy&lt;&gt;</a> <span class="special">&gt;</span>
<span class="keyword">class</span> <span class="identifier">cauchy_distribution</span><span class="special">;</span>

<span class="keyword">typedef</span> <span class="identifier">cauchy_distribution</span><span class="special">&lt;&gt;</span> <span class="identifier">cauchy</span><span class="special">;</span>

<span class="keyword">template</span> <span class="special">&lt;</span><span class="keyword">class</span> <span class="identifier">RealType</span><span class="special">,</span> <span class="keyword">class</span> <a class="link" href="../../../policy.html" title="Policies">Policy</a><span class="special">&gt;</span>
<span class="keyword">class</span> <span class="identifier">cauchy_distribution</span>
<span class="special">{</span>
<span class="keyword">public</span><span class="special">:</span>
   <span class="keyword">typedef</span> <span class="identifier">RealType</span>  <span class="identifier">value_type</span><span class="special">;</span>
   <span class="keyword">typedef</span> <span class="identifier">Policy</span>    <span class="identifier">policy_type</span><span class="special">;</span>

   <span class="identifier">cauchy_distribution</span><span class="special">(</span><span class="identifier">RealType</span> <span class="identifier">location</span> <span class="special">=</span> <span class="number">0</span><span class="special">,</span> <span class="identifier">RealType</span> <span class="identifier">scale</span> <span class="special">=</span> <span class="number">1</span><span class="special">);</span>
   
   <span class="identifier">RealType</span> <span class="identifier">location</span><span class="special">()</span><span class="keyword">const</span><span class="special">;</span>
   <span class="identifier">RealType</span> <span class="identifier">scale</span><span class="special">()</span><span class="keyword">const</span><span class="special">;</span>
<span class="special">};</span>
</pre>
<p>
            The <a href="http://en.wikipedia.org/wiki/Cauchy_distribution" target="_top">Cauchy-Lorentz
            distribution</a> is named after Augustin Cauchy and Hendrik Lorentz.
            It is a <a href="http://en.wikipedia.org/wiki/Probability_distribution" target="_top">continuous
            probability distribution</a> with <a href="http://en.wikipedia.org/wiki/Probability_distribution" target="_top">probability
            distribution function PDF</a> given by:
          </p>
<p>
            <span class="inlinemediaobject"><img src="../../../../../equations/cauchy_ref1.png"></span>
          </p>
<p>
            The location parameter x<sub>0</sub> &#160; is the location of the peak of the distribution
            (the mode of the distribution), while the scale parameter &#947; &#160; specifies half
            the width of the PDF at half the maximum height. If the location is zero,
            and the scale 1, then the result is a standard Cauchy distribution.
          </p>
<p>
            The distribution is important in physics as it is the solution to the
            differential equation describing forced resonance, while in spectroscopy
            it is the description of the line shape of spectral lines.
          </p>
<p>
            The following graph shows how the distributions moves as the location
            parameter changes:
          </p>
<p>
            <span class="inlinemediaobject"><img src="../../../../../graphs/cauchy_pdf1.png" align="middle"></span>
          </p>
<p>
            While the following graph shows how the shape (scale) parameter alters
            the distribution:
          </p>
<p>
            <span class="inlinemediaobject"><img src="../../../../../graphs/cauchy_pdf2.png" align="middle"></span>
          </p>
<a name="math_toolkit.dist.dist_ref.dists.cauchy_dist.member_functions"></a><h5>
<<<<<<< HEAD
<a name="id1168517"></a>
=======
<a name="id1171753"></a>
>>>>>>> ef7f0bb9
            <a class="link" href="cauchy_dist.html#math_toolkit.dist.dist_ref.dists.cauchy_dist.member_functions">Member
            Functions</a>
          </h5>
<pre class="programlisting"><span class="identifier">cauchy_distribution</span><span class="special">(</span><span class="identifier">RealType</span> <span class="identifier">location</span> <span class="special">=</span> <span class="number">0</span><span class="special">,</span> <span class="identifier">RealType</span> <span class="identifier">scale</span> <span class="special">=</span> <span class="number">1</span><span class="special">);</span>
</pre>
<p>
            Constructs a Cauchy distribution, with location parameter <span class="emphasis"><em>location</em></span>
            and scale parameter <span class="emphasis"><em>scale</em></span>. When these parameters
            take their default values (location = 0, scale = 1) then the result is
            a Standard Cauchy Distribution.
          </p>
<p>
            Requires scale &gt; 0, otherwise calls <a class="link" href="../../../main_overview/error_handling.html#domain_error">domain_error</a>.
          </p>
<pre class="programlisting"><span class="identifier">RealType</span> <span class="identifier">location</span><span class="special">()</span><span class="keyword">const</span><span class="special">;</span>
</pre>
<p>
            Returns the location parameter of the distribution.
          </p>
<pre class="programlisting"><span class="identifier">RealType</span> <span class="identifier">scale</span><span class="special">()</span><span class="keyword">const</span><span class="special">;</span>
</pre>
<p>
            Returns the scale parameter of the distribution.
          </p>
<a name="math_toolkit.dist.dist_ref.dists.cauchy_dist.non_member_accessors"></a><h5>
<<<<<<< HEAD
<a name="id1168666"></a>
=======
<a name="id1171902"></a>
>>>>>>> ef7f0bb9
            <a class="link" href="cauchy_dist.html#math_toolkit.dist.dist_ref.dists.cauchy_dist.non_member_accessors">Non-member
            Accessors</a>
          </h5>
<p>
            All the <a class="link" href="../nmp.html" title="Non-Member Properties">usual non-member
            accessor functions</a> that are generic to all distributions are supported:
            <a class="link" href="../nmp.html#math.dist.cdf">Cumulative Distribution Function</a>,
            <a class="link" href="../nmp.html#math.dist.pdf">Probability Density Function</a>, <a class="link" href="../nmp.html#math.dist.quantile">Quantile</a>, <a class="link" href="../nmp.html#math.dist.hazard">Hazard
            Function</a>, <a class="link" href="../nmp.html#math.dist.chf">Cumulative Hazard Function</a>,
            <a class="link" href="../nmp.html#math.dist.mean">mean</a>, <a class="link" href="../nmp.html#math.dist.median">median</a>,
            <a class="link" href="../nmp.html#math.dist.mode">mode</a>, <a class="link" href="../nmp.html#math.dist.variance">variance</a>,
            <a class="link" href="../nmp.html#math.dist.sd">standard deviation</a>, <a class="link" href="../nmp.html#math.dist.skewness">skewness</a>,
            <a class="link" href="../nmp.html#math.dist.kurtosis">kurtosis</a>, <a class="link" href="../nmp.html#math.dist.kurtosis_excess">kurtosis_excess</a>,
            <a class="link" href="../nmp.html#math.dist.range">range</a> and <a class="link" href="../nmp.html#math.dist.support">support</a>.
          </p>
<p>
            Note however that the Cauchy distribution does not have a mean, standard
            deviation, etc. See <a class="link" href="../../../policy/pol_ref/assert_undefined.html" title="Mathematically Undefined Function Policies">mathematically
            undefined function</a> to control whether these should fail to compile
            with a BOOST_STATIC_ASSERTION_FAILURE, which is the default.
          </p>
<p>
            Alternately, the functions <a class="link" href="../nmp.html#math.dist.mean">mean</a>,
            <a class="link" href="../nmp.html#math.dist.sd">standard deviation</a>, <a class="link" href="../nmp.html#math.dist.variance">variance</a>,
            <a class="link" href="../nmp.html#math.dist.skewness">skewness</a>, <a class="link" href="../nmp.html#math.dist.kurtosis">kurtosis</a>
            and <a class="link" href="../nmp.html#math.dist.kurtosis_excess">kurtosis_excess</a>
            will all return a <a class="link" href="../../../main_overview/error_handling.html#domain_error">domain_error</a> if
            called.
          </p>
<p>
            The domain of the random variable is [-[max_value], +[min_value]].
          </p>
<a name="math_toolkit.dist.dist_ref.dists.cauchy_dist.accuracy"></a><h5>
<<<<<<< HEAD
<a name="id1168808"></a>
=======
<a name="id1172045"></a>
>>>>>>> ef7f0bb9
            <a class="link" href="cauchy_dist.html#math_toolkit.dist.dist_ref.dists.cauchy_dist.accuracy">Accuracy</a>
          </h5>
<p>
            The Cauchy distribution is implemented in terms of the standard library
            <code class="computeroutput"><span class="identifier">tan</span></code> and <code class="computeroutput"><span class="identifier">atan</span></code> functions, and as such should
            have very low error rates.
          </p>
<a name="math_toolkit.dist.dist_ref.dists.cauchy_dist.implementation"></a><h5>
<<<<<<< HEAD
<a name="id1168842"></a>
=======
<a name="id1172079"></a>
>>>>>>> ef7f0bb9
            <a class="link" href="cauchy_dist.html#math_toolkit.dist.dist_ref.dists.cauchy_dist.implementation">Implementation</a>
          </h5>
<p>
            In the following table x<sub>0 </sub> is the location parameter of the distribution,
            &#947; &#160; is its scale parameter, <span class="emphasis"><em>x</em></span> is the random variate,
            <span class="emphasis"><em>p</em></span> is the probability and <span class="emphasis"><em>q = 1-p</em></span>.
          </p>
<div class="informaltable"><table class="table">
<colgroup>
<col>
<col>
</colgroup>
<thead><tr>
<th>
                    <p>
                      Function
                    </p>
                  </th>
<th>
                    <p>
                      Implementation Notes
                    </p>
                  </th>
</tr></thead>
<tbody>
<tr>
<td>
                    <p>
                      pdf
                    </p>
                  </td>
<td>
                    <p>
                      Using the relation: pdf = 1 / (&#960; * &#947; * (1 + ((x - x<sub>0 </sub>) / &#947;)<sup>2</sup>)
                    </p>
                  </td>
</tr>
<tr>
<td>
                    <p>
                      cdf and its complement
                    </p>
                  </td>
<td>
                    <p>
                      The cdf is normally given by:
                    </p>
                    <p>
                      p = 0.5 + atan(x)/&#960;
                    </p>
                    <p>
                      But that suffers from cancellation error as x -&gt; -&#8734;. So recall
                      that for <code class="computeroutput"><span class="identifier">x</span> <span class="special">&lt;</span> <span class="number">0</span></code>:
                    </p>
                    <p>
                      atan(x) = -&#960;/2 - atan(1/x)
                    </p>
                    <p>
                      Substituting into the above we get:
                    </p>
                    <p>
                      p = -atan(1/x) ; x &lt; 0
                    </p>
                    <p>
                      So the procedure is to calculate the cdf for -fabs(x) using
                      the above formula. Note that to factor in the location and
                      scale parameters you must substitute (x - x<sub>0 </sub>) / &#947; &#160; for x in the
                      above.
                    </p>
                    <p>
                      This procedure yields the smaller of <span class="emphasis"><em>p</em></span>
                      and <span class="emphasis"><em>q</em></span>, so the result may need subtracting
                      from 1 depending on whether we want the complement or not,
                      and whether <span class="emphasis"><em>x</em></span> is less than x<sub>0 </sub> or not.
                    </p>
                  </td>
</tr>
<tr>
<td>
                    <p>
                      quantile
                    </p>
                  </td>
<td>
                    <p>
                      The same procedure is used irrespective of whether we're starting
                      from the probability or its complement. First the argument
                      <span class="emphasis"><em>p</em></span> is reduced to the range [-0.5, 0.5],
                      then the relation
                    </p>
                    <p>
                      x = x<sub>0 </sub> &#177; &#947; &#160; / tan(&#960; * p)
                    </p>
                    <p>
                      is used to obtain the result. Whether we're adding or subtracting
                      from x<sub>0 </sub> is determined by whether we're starting from the complement
                      or not.
                    </p>
                  </td>
</tr>
<tr>
<td>
                    <p>
                      mode
                    </p>
                  </td>
<td>
                    <p>
                      The location parameter.
                    </p>
                  </td>
</tr>
</tbody>
</table></div>
<a name="math_toolkit.dist.dist_ref.dists.cauchy_dist.references"></a><h5>
<<<<<<< HEAD
<a name="id1169070"></a>
=======
<a name="id1172307"></a>
>>>>>>> ef7f0bb9
            <a class="link" href="cauchy_dist.html#math_toolkit.dist.dist_ref.dists.cauchy_dist.references">References</a>
          </h5>
<div class="itemizedlist"><ul type="disc">
<li>
                <a href="http://en.wikipedia.org/wiki/Cauchy_distribution" target="_top">Cauchy-Lorentz
                distribution</a>
              </li>
<li>
                <a href="http://www.itl.nist.gov/div898/handbook/eda/section3/eda3663.htm" target="_top">NIST
                Exploratory Data Analysis</a>
              </li>
<li>
                <a href="http://mathworld.wolfram.com/CauchyDistribution.html" target="_top">Weisstein,
                Eric W. "Cauchy Distribution." From MathWorld--A Wolfram
                Web Resource.</a>
              </li>
</ul></div>
</div>
<table xmlns:rev="http://www.cs.rpi.edu/~gregod/boost/tools/doc/revision" width="100%"><tr>
<td align="left"></td>
<td align="right"><div class="copyright-footer">Copyright &#169; 2006 , 2007, 2008, 2009, 2010 John Maddock, Paul A. Bristow,
      Hubert Holin, Xiaogang Zhang, Bruno Lalande, Johan R&#229;de, Gautam Sewani and
      Thijs van den Berg<p>
        Distributed under the Boost Software License, Version 1.0. (See accompanying
        file LICENSE_1_0.txt or copy at <a href="http://www.boost.org/LICENSE_1_0.txt" target="_top">http://www.boost.org/LICENSE_1_0.txt</a>)
      </p>
</div></td>
</tr></table>
<hr>
<div class="spirit-nav">
<a accesskey="p" href="binomial_dist.html"><img src="../../../../../../../../../doc/src/images/prev.png" alt="Prev"></a><a accesskey="u" href="../dists.html"><img src="../../../../../../../../../doc/src/images/up.png" alt="Up"></a><a accesskey="h" href="../../../../index.html"><img src="../../../../../../../../../doc/src/images/home.png" alt="Home"></a><a accesskey="n" href="chi_squared_dist.html"><img src="../../../../../../../../../doc/src/images/next.png" alt="Next"></a>
</div>
</body>
</html><|MERGE_RESOLUTION|>--- conflicted
+++ resolved
@@ -88,11 +88,7 @@
             <span class="inlinemediaobject"><img src="../../../../../graphs/cauchy_pdf2.png" align="middle"></span>
           </p>
 <a name="math_toolkit.dist.dist_ref.dists.cauchy_dist.member_functions"></a><h5>
-<<<<<<< HEAD
-<a name="id1168517"></a>
-=======
 <a name="id1171753"></a>
->>>>>>> ef7f0bb9
             <a class="link" href="cauchy_dist.html#math_toolkit.dist.dist_ref.dists.cauchy_dist.member_functions">Member
             Functions</a>
           </h5>
@@ -118,11 +114,7 @@
             Returns the scale parameter of the distribution.
           </p>
 <a name="math_toolkit.dist.dist_ref.dists.cauchy_dist.non_member_accessors"></a><h5>
-<<<<<<< HEAD
-<a name="id1168666"></a>
-=======
 <a name="id1171902"></a>
->>>>>>> ef7f0bb9
             <a class="link" href="cauchy_dist.html#math_toolkit.dist.dist_ref.dists.cauchy_dist.non_member_accessors">Non-member
             Accessors</a>
           </h5>
@@ -156,11 +148,7 @@
             The domain of the random variable is [-[max_value], +[min_value]].
           </p>
 <a name="math_toolkit.dist.dist_ref.dists.cauchy_dist.accuracy"></a><h5>
-<<<<<<< HEAD
-<a name="id1168808"></a>
-=======
 <a name="id1172045"></a>
->>>>>>> ef7f0bb9
             <a class="link" href="cauchy_dist.html#math_toolkit.dist.dist_ref.dists.cauchy_dist.accuracy">Accuracy</a>
           </h5>
 <p>
@@ -169,11 +157,7 @@
             have very low error rates.
           </p>
 <a name="math_toolkit.dist.dist_ref.dists.cauchy_dist.implementation"></a><h5>
-<<<<<<< HEAD
-<a name="id1168842"></a>
-=======
 <a name="id1172079"></a>
->>>>>>> ef7f0bb9
             <a class="link" href="cauchy_dist.html#math_toolkit.dist.dist_ref.dists.cauchy_dist.implementation">Implementation</a>
           </h5>
 <p>
@@ -289,11 +273,7 @@
 </tbody>
 </table></div>
 <a name="math_toolkit.dist.dist_ref.dists.cauchy_dist.references"></a><h5>
-<<<<<<< HEAD
-<a name="id1169070"></a>
-=======
 <a name="id1172307"></a>
->>>>>>> ef7f0bb9
             <a class="link" href="cauchy_dist.html#math_toolkit.dist.dist_ref.dists.cauchy_dist.references">References</a>
           </h5>
 <div class="itemizedlist"><ul type="disc">
