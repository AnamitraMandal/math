--- conflicted
+++ resolved
@@ -279,8 +279,6 @@
     : probs_(prob_first, prob_last),
       rates_(rate_first, rate_last)
     {
-        hyperexp_detail::normalize(probs_);
-
         RealT err;
         hyperexp_detail::check_dist("boost::math::hyperexponential_distribution<%1%>::hyperexponential_distribution",
                                     probs_,
@@ -294,6 +292,8 @@
     : probs_(boost::begin(prob_range), boost::end(prob_range)),
       rates_(boost::begin(rate_range), boost::end(rate_range))
     {
+        assert(probs_.size() == rates_.size());
+
         hyperexp_detail::normalize(probs_);
 
         RealT err;
@@ -366,16 +366,10 @@
 
     for (std::size_t i = 0; i < n; ++i)
     {
-        //result += probs[i]*rates[i]*std::exp(-rates[i]*x);
-
-        const exponential_distribution<RealT,PolicyT> exp(rates[i]);
-
-<<<<<<< HEAD
-        result += probs[i]*pdf(exp, x);
-=======
+        //const exponential_distribution<RealT,PolicyT> exp(rates[i]);
+
         //result += probs[i]*pdf(exp, x);
         result += probs[i]*rates[i]*exp(-rates[i]*x);
->>>>>>> 5f61ec43
     }
 
     return result;
