--- conflicted
+++ resolved
@@ -28,11 +28,7 @@
       File Structure</a>
 </h3></div></div></div>
 <a name="math_toolkit.main_overview.directories.boost_math"></a><h5>
-<<<<<<< HEAD
-<a name="id1035233"></a>
-=======
 <a name="id1038036"></a>
->>>>>>> ef7f0bb9
         <a class="link" href="directories.html#math_toolkit.main_overview.directories.boost_math">boost/math</a>
       </h5>
 <div class="variablelist">
@@ -77,11 +73,7 @@
 </dl>
 </div>
 <a name="math_toolkit.main_overview.directories.boost_libs"></a><h5>
-<<<<<<< HEAD
-<a name="id1043038"></a>
-=======
 <a name="id1045840"></a>
->>>>>>> ef7f0bb9
         <a class="link" href="directories.html#math_toolkit.main_overview.directories.boost_libs">boost/libs</a>
       </h5>
 <div class="variablelist">
