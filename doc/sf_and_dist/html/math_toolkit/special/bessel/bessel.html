--- conflicted
+++ resolved
@@ -28,11 +28,7 @@
         of the First and Second Kinds</a>
 </h4></div></div></div>
 <a name="math_toolkit.special.bessel.bessel.synopsis"></a><h5>
-<<<<<<< HEAD
-<a name="id1285899"></a>
-=======
 <a name="id1288060"></a>
->>>>>>> ef7f0bb9
           <a class="link" href="bessel.html#math_toolkit.special.bessel.bessel.synopsis">Synopsis</a>
         </h5>
 <pre class="programlisting"><span class="keyword">template</span> <span class="special">&lt;</span><span class="keyword">class</span> <span class="identifier">T1</span><span class="special">,</span> <span class="keyword">class</span> <span class="identifier">T2</span><span class="special">&gt;</span>
@@ -48,11 +44,7 @@
 <a class="link" href="../../main_overview/result_type.html" title="Calculation of the Type of the Result"><span class="emphasis"><em>calculated-result-type</em></span></a> <span class="identifier">cyl_neumann</span><span class="special">(</span><span class="identifier">T1</span> <span class="identifier">v</span><span class="special">,</span> <span class="identifier">T2</span> <span class="identifier">x</span><span class="special">,</span> <span class="keyword">const</span> <a class="link" href="../../policy.html" title="Policies">Policy</a><span class="special">&amp;);</span>
 </pre>
 <a name="math_toolkit.special.bessel.bessel.description"></a><h5>
-<<<<<<< HEAD
-<a name="id1287112"></a>
-=======
 <a name="id1289410"></a>
->>>>>>> ef7f0bb9
           <a class="link" href="bessel.html#math_toolkit.special.bessel.bessel.description">Description</a>
         </h5>
 <p>
@@ -113,11 +105,7 @@
           <span class="inlinemediaobject"><img src="../../../../graphs/cyl_neumann.png" align="middle"></span>
         </p>
 <a name="math_toolkit.special.bessel.bessel.testing"></a><h5>
-<<<<<<< HEAD
-<a name="id1287391"></a>
-=======
 <a name="id1289690"></a>
->>>>>>> ef7f0bb9
           <a class="link" href="bessel.html#math_toolkit.special.bessel.bessel.testing">Testing</a>
         </h5>
 <p>
@@ -126,11 +114,7 @@
           (with all the special case handling removed).
         </p>
 <a name="math_toolkit.special.bessel.bessel.accuracy"></a><h5>
-<<<<<<< HEAD
-<a name="id1287413"></a>
-=======
 <a name="id1289711"></a>
->>>>>>> ef7f0bb9
           <a class="link" href="bessel.html#math_toolkit.special.bessel.bessel.accuracy">Accuracy</a>
         </h5>
 <p>
@@ -505,11 +489,7 @@
           were found.
         </p>
 <a name="math_toolkit.special.bessel.bessel.implementation"></a><h5>
-<<<<<<< HEAD
-<a name="id1288108"></a>
-=======
 <a name="id1290406"></a>
->>>>>>> ef7f0bb9
           <a class="link" href="bessel.html#math_toolkit.special.bessel.bessel.implementation">Implementation</a>
         </h5>
 <p>
