///////////////////////////////////////////////////////////////////////////////
//  Copyright 2013 John Maddock
//  Distributed under the Boost
//  Software License, Version 1.0. (See accompanying file
//  LICENSE_1_0.txt or copy at http://www.boost.org/LICENSE_1_0.txt)

#ifndef BOOST_MATH_BERNOULLI_DETAIL_HPP
#define BOOST_MATH_BERNOULLI_DETAIL_HPP

#include <boost/config.hpp>
#include <boost/detail/lightweight_mutex.hpp>

#ifdef BOOST_HAS_THREADS

#ifndef BOOST_NO_CXX11_HDR_ATOMIC
#  include <atomic>

#if ATOMIC_INT_LOCK_FREE == 2
typedef std::atomic<int> atomic_counter_type;
#elif ATOMIC_SHORT_LOCK_FREE == 2
typedef std::atomic<short> atomic_counter_type;
#elif ATOMIC_LONG_LOCK_FREE == 2
typedef std::atomic<long> atomic_counter_type;
#elif ATOMIC_LLONG_LOCK_FREE == 2
typedef std::atomic<long long> atomic_counter_type;
#else
#  define BOOST_MATH_NO_ATOMIC_INT
#endif

#else // BOOST_NO_CXX11_HDR_ATOMIC
//
// We need Boost.Atomic, but on any platform that supports auto-linking we do
// not need to link against a separate library:
//
#define BOOST_ATOMIC_NO_LIB
#include <boost/atomic.hpp>

namespace boost{ namespace math{ namespace detail{

//
// We need a type to use as an atomic counter:
//
#if BOOST_ATOMIC_INT_LOCK_FREE == 2
typedef boost::atomic<int> atomic_counter_type;
#elif BOOST_ATOMIC_SHORT_LOCK_FREE == 2
typedef boost::atomic<short> atomic_counter_type;
#elif BOOST_ATOMIC_LONG_LOCK_FREE == 2
typedef boost::atomic<long> atomic_counter_type;
#elif BOOST_ATOMIC_LLONG_LOCK_FREE == 2
typedef boost::atomic<long long> atomic_counter_type;
#else
#  define BOOST_MATH_NO_ATOMIC_INT
#endif

}}} // namespaces

#endif  // BOOST_NO_CXX11_HDR_ATOMIC

#endif // BOOST_HAS_THREADS

namespace boost{ namespace math{ namespace detail{

//
// We need to know the approximate value of /n/ which will
// cause bernoulli_b2n<T>(n) to return infinity - this allows
// us to elude a great deal of runtime checking for values below
// n, and only perform the full overflow checks when we know that we're
// getting close to the point where our calculations will overflow.
//
template <class T>
struct bernoulli_overflow_variant
{
   static const unsigned value = 
      (std::numeric_limits<T>::max_exponent == 128)
      && (std::numeric_limits<T>::radix == 2) ? 1 :
      (
         (std::numeric_limits<T>::max_exponent == 1024)
         && (std::numeric_limits<T>::radix == 2) ? 2 :
         (
            (std::numeric_limits<T>::max_exponent == 16384)
            && (std::numeric_limits<T>::radix == 2) ? 3 : 0
         )
      );
};

template<class T>
inline bool bernouli_impl_index_does_overflow(std::size_t, const mpl::int_<0>&)
{
   return false;  // We have no idea, perform a runtime check
}

// There are certain cases for which the index n, when trying
// to compute Bn, is known to overflow. In particular, when
// using 32-bit float and 64-bit double (IEEE 754 conformant),
// overflow will occur if the index exceeds the amount allowed
// in the tables of Bn.
template<class T>
inline bool bernouli_impl_index_does_overflow(std::size_t n, const mpl::int_<1>&)
{
   // This corresponds to 4-byte float, IEEE 745 conformant.
   return n >= max_bernoulli_index<1>::value * 2;
}
template<class T>
inline bool bernouli_impl_index_does_overflow(std::size_t n, const mpl::int_<2>&)
{
   // This corresponds to 8-byte float, IEEE 745 conformant.
   return n >= max_bernoulli_index<2>::value * 2;
}
template<class T>
inline bool bernouli_impl_index_does_overflow(std::size_t n, const mpl::int_<3>&)
{
   // This corresponds to 16-byte float, IEEE 745 conformant.
   return n >= max_bernoulli_index<3>::value * 2;
}

template<class T>
inline bool bernouli_impl_index_does_overflow(std::size_t n)
{
   typedef mpl::int_<bernoulli_overflow_variant<T>::value> tag_type;
   return bernouli_impl_index_does_overflow<T>(n, tag_type());
}

template<class T>
bool bernouli_impl_index_might_overflow(std::size_t n)
{
   if(bernouli_impl_index_does_overflow<T>(n))
   {
      // If the index *does* overflow, then it also *might* overflow.
      return true;
   }

   // Here, we use an asymptotic expansion of |Bn| from Luschny
   // to estimate if a given index n for Bn *might* overflow.
   static const T log_of_four_pi = log(boost::math::constants::two_pi<T>() * 2);
   static const T two_pi_e       = boost::math::constants::two_pi<T>() * boost::math::constants::e<T>();
   const float nf = static_cast<float>(n);
   const T nx (nf);
   const T nx2(nx * nx);
   const T n_log_term     = (nx + boost::math::constants::half<T>()) * log(nx / two_pi_e);

   const T approximate_log_of_bn =   log_of_four_pi
      + n_log_term
      + boost::math::constants::half<T>()
      + (T(1) / (nx * 12))
      - (T(1) / (nx2 * nx * 360))
      + (T(1) / (nx2 * nx2 * nx * 1260))
      + (n * boost::math::constants::ln_two<T>())
      - log(nx)
      + log(ldexp(T(1), (int)n) - 1);

   return approximate_log_of_bn * 1.1 > boost::math::tools::log_max_value<T>();
}

template<class T>
std::size_t possible_overflow_index()
{
   // We use binary search to determine a good approximation for an index that might overflow.
   // This code is called ONCE ONLY for each T at program startup.

   std::size_t upper_limit = 100000;
   std::size_t lower_limit = 1;

   if(bernouli_impl_index_might_overflow<T>(upper_limit * 2) == 0)
   {
      return upper_limit;
   }

   while(upper_limit > (lower_limit + 4))
   {
      const int mid = (upper_limit + lower_limit) / 2;

      if(bernouli_impl_index_might_overflow<T>(mid * 2) == 0)
      {
         lower_limit = mid;
      }
      else
      {
         upper_limit = mid;
      }
   }

   return lower_limit;
}
//
// The tangent numbers grow larger much more rapidly than the Bernoulli numbers do....
// so to compute the Bernoulli numbers from the tangent numbers, we need to avoid spurious
// overflow in the calculation, we can do this by scaling all the tangent number by some scale factor:
//
template <class T>
inline typename enable_if_c<std::numeric_limits<T>::is_specialized && (std::numeric_limits<T>::radix == 2), T>::type tangent_scale_factor()
{
   return ldexp(T(1), std::numeric_limits<T>::min_exponent + 5);
}
template <class T>
inline typename disable_if_c<std::numeric_limits<T>::is_specialized && (std::numeric_limits<T>::radix == 2), T>::type tangent_scale_factor()
{
   return tools::min_value<T>() * 16;
}
//
// Initializer: ensure all our constants are initialized prior to the first call of main:
//
template <class T, class Policy>
struct bernoulli_initializer
{
   struct init
   {
      init()
      {
         //
         // We call twice, once to initialize our static table, and once to
         // initialize our dymanic table:
         //
         boost::math::bernoulli_b2n<T>(2, Policy());
         boost::math::bernoulli_b2n<T>(max_bernoulli_b2n<T>::value + 1, Policy());
         boost::math::tangent_t2n<T>(2, Policy());
      }
      void force_instantiate()const{}
   };
   static const init initializer;
   static void force_instantiate()
   {
      initializer.force_instantiate();
   }
};

template <class T, class Policy>
const typename bernoulli_initializer<T, Policy>::init bernoulli_initializer<T, Policy>::initializer;

//
// We need something to act as a cache for our calculated Bernoulli numbers.  In order to
// ensure both fast access and thread safety, we need a stable table which may be extended
// in size, but which never reallocates: that way values already calculated may be accessed
// concurrently with another thread extending the table with new values.
//
// Very very simple vector class that will never allocate more than once, we could use
// boost::container::static_vector here, but that allocates on the stack, which may well
// cause issues for the amount of memory we want in the extreme case...
//
template <class T>
struct fixed_vector : private std::allocator<T>
{
   typedef unsigned size_type;
   typedef T* iterator;
   typedef const T* const_iterator;
   fixed_vector() : m_used(0)
   { 
      std::size_t overflow_limit = 100 + possible_overflow_index<T>();
      m_capacity = (std::min)(overflow_limit, static_cast<std::size_t>(100000u));
      m_data = this->allocate(m_capacity); 
   }
   ~fixed_vector()
   {
      for(unsigned i = 0; i < m_used; ++i)
         this->destroy(&m_data[i]);
      this->deallocate(m_data, m_capacity);
   }
   T& operator[](unsigned n) { BOOST_ASSERT(n < m_used); return m_data[n]; }
   const T& operator[](unsigned n)const { BOOST_ASSERT(n < m_used); return m_data[n]; }
   unsigned size()const { return m_used; }
   unsigned size() { return m_used; }
   void resize(unsigned n, const T& val)
   {
      if(n > m_capacity)
         throw std::runtime_error("Exhausted storage for Bernoulli numbers.");
      for(unsigned i = m_used; i < n; ++i)
         new (m_data + i) T(val);
      m_used = n;
   }
   void resize(unsigned n) { resize(n, T()); }
   T* begin() { return m_data; }
   T* end() { return m_data + m_used; }
   T* begin()const { return m_data; }
   T* end()const { return m_data + m_used; }
private:
   T* m_data;
   unsigned m_used, m_capacity;
};

<<<<<<< HEAD
template <class T, class Policy>
class bernoulli_numbers_cache
{
public:
   bernoulli_numbers_cache() : m_overflow_limit((std::numeric_limits<std::size_t>::max)())
#if defined(BOOST_HAS_THREADS) && !defined(BOOST_MATH_NO_ATOMIC_INT)
      , m_counter(0)
#endif
   {}

   typedef fixed_vector<T> container_type;

   void tangent(std::size_t m)
   {
      static const std::size_t min_overflow_index = possible_overflow_index<T>();
      tn.resize(m, T(0U));

      std::size_t prev_size = m_intermediates.size();
      m_intermediates.resize(m, T(0U));

      if(prev_size == 0)
      {
         m_intermediates[1] = tangent_scale_factor<T>() /*T(1U)*/;
         tn[0U] = T(0U);
         tn[1U] = tangent_scale_factor<T>()/* T(1U)*/;
      }

      for(std::size_t i = std::max<size_t>(2, prev_size); i < m; i++)
      {
         bool overflow_check = false;
         if(i >= min_overflow_index && (boost::math::tools::max_value<T>() / (i-1) < m_intermediates[1]) )
         {
            std::fill(tn.begin() + i, tn.end(), boost::math::tools::max_value<T>());
            break;
         }
         m_intermediates[1] = m_intermediates[1] * (i-1);
         for(std::size_t j = 2; j <= i; j++)
         {
            overflow_check =
                  (i >= min_overflow_index) && (
                  (boost::math::tools::max_value<T>() / (i - j) < m_intermediates[j])
                  || (boost::math::tools::max_value<T>() / (i - j + 2) < m_intermediates[j-1])
                  || (boost::math::tools::max_value<T>() - m_intermediates[j] * (i - j) < m_intermediates[j-1] * (i - j + 2))
                  || ((boost::math::isinf)(m_intermediates[j]))
                );

            if(overflow_check)
            {
               std::fill(tn.begin() + i, tn.end(), boost::math::tools::max_value<T>());
               break;
            }
            m_intermediates[j] = m_intermediates[j] * (i - j) + m_intermediates[j-1] * (i - j + 2);
         }
         if(overflow_check)
            break; // already filled the tn...
         tn[i] = m_intermediates[i];
      }
   }

   void tangent_numbers_series(const std::size_t m, const Policy &pol)
   {
      static const std::size_t min_overflow_index = possible_overflow_index<T>();

      container_type::size_type old_size = bn.size();

      tangent(m);
      bn.resize(m);

      if(!old_size)
      {
         bn[0] = 1;
         old_size = 1;
      }

      T power_two(ldexp(T(1), static_cast<int>(2 * old_size)));

      for(std::size_t i = old_size; i < m; i++)
      {
         T b(static_cast<T>(i * 2));
         //
         // Not only do we need to take care to avoid spurious over/under flow in
         // the calculation, but we also need to avoid overflow altogether in case
         // we're calculating with a type where "bad things" happen in that case:
         //
         b  = b / (power_two * tangent_scale_factor<T>());
         b /= (power_two - 1);
         bool overflow_check = (i >= min_overflow_index) && (tools::max_value<T>() / bn[i] < b);
         if(overflow_check)
         {
            m_overflow_limit = i;
            while(i < m)
            {
               b = std::numeric_limits<T>::has_infinity ? std::numeric_limits<T>::infinity() : tools::max_value<T>();
               bn[i] = ((i % 2) ? b : -b);
               ++i;
            }
            break;
         }
         else
         {
            b *= tn[i];
         }

         power_two = ldexp(power_two, 2);

         const bool b_neg = i % 2 == 0;

         bn[i] = ((!b_neg) ? b : -b);
      }
   }

   template <class OutputIterator>
   OutputIterator copy_bernoulli_numbers(OutputIterator out, std::size_t start, std::size_t n, const Policy& pol)
   {
      //
      // There are basically 3 thread safety options:
      //
      // 1) There are no threads (BOOST_HAS_THREADS is not defined).
      // 2) There are threads, but we do not have a true atomic integer type, 
      //    in this case we just use a mutex to guard against race conditions.
      // 3) There are threads, and we have an atomic integer: in this case we can
      //    use the double-checked locking pattern to avoid thread synchronisation
      //    when accessing values already in the cache.
      //
   #if !defined(BOOST_HAS_THREADS)
      //
      // Single threaded code, very simple:
      //
      if(start + n >= bn.size())
      {
         std::size_t new_size = (std::max)((std::max)(start + n, std::size_t(bn.size() + 20)), std::size_t(50));
         tangent_numbers_series(new_size, pol);
      }

      for(std::size_t i = (std::max)(max_bernoulli_b2n<T>::value + 1, start); i < start + n; ++i)
      {
         *out = (i >= m_overflow_limit) ? policies::raise_overflow_error<T>("boost::math::bernoulli<%1%>(std::size_t)", 0, pol) : bn[i];
         ++out;
      }
   #elif defined(BOOST_MATH_NO_ATOMIC_INT)
      //
      // We need to grab a mutex every time we get here, for both readers and writers:
      //
      boost::detail::lightweight_mutex::scoped_lock l(m_mutex);
      if(start + n >= bn.size())
      {
         std::size_t new_size = (std::max)((std::max)(start + n, std::size_t(bn.size() + 20)), std::size_t(50));
         tangent_numbers_series(new_size, pol);
      }

      for(std::size_t i = (std::max)(max_bernoulli_b2n<T>::value + 1, start); i < start + n; ++i)
      {
         *out = (i >= m_overflow_limit) ? policies::raise_overflow_error<T>("boost::math::bernoulli<%1%>(std::size_t)", 0, pol) : bn[i];
         ++out;
      }

   #else
      //
      // Double-checked locking pattern, lets us access cached already cached values
      // without locking:
      //
      // Get the counter and see if we need to calculate more constants:
      //
      if(static_cast<std::size_t>(m_counter.load(BOOST_MATH_ATOMIC_NS::memory_order_consume)) < start + n)
      {
         boost::detail::lightweight_mutex::scoped_lock l(m_mutex);

         if(static_cast<std::size_t>(m_counter.load(BOOST_MATH_ATOMIC_NS::memory_order_consume)) < start + n)
         {
            if(start + n >= bn.size())
            {
               std::size_t new_size = (std::max)((std::max)(start + n, std::size_t(bn.size() + 20)), std::size_t(50));
               tangent_numbers_series(new_size, pol);
            }
            m_counter.store(bn.size(), BOOST_MATH_ATOMIC_NS::memory_order_release);
         }
      }

      for(std::size_t i = (std::max)(max_bernoulli_b2n<T>::value + 1, start); i < start + n; ++i)
      {
         *out = (i >= m_overflow_limit) ? policies::raise_overflow_error<T>("boost::math::bernoulli<%1%>(std::size_t)", 0, pol) : bn[i];
         ++out;
      }

   #endif
      return out;
   }

   template <class OutputIterator>
   OutputIterator copy_tangent_numbers(OutputIterator out, std::size_t start, std::size_t n, const Policy& pol)
   {
      //
      // There are basically 3 thread safety options:
      //
      // 1) There are no threads (BOOST_HAS_THREADS is not defined).
      // 2) There are threads, but we do not have a true atomic integer type, 
      //    in this case we just use a mutex to guard against race conditions.
      // 3) There are threads, and we have an atomic integer: in this case we can
      //    use the double-checked locking pattern to avoid thread synchronisation
      //    when accessing values already in the cache.
      //
   #if !defined(BOOST_HAS_THREADS)
      //
      // Single threaded code, very simple:
      //
      if(start + n >= bn.size())
      {
         std::size_t new_size = (std::max)((std::max)(start + n, std::size_t(bn.size() + 20)), std::size_t(50));
         tangent_numbers_series(new_size, pol);
      }

      for(std::size_t i = start; i < start + n; ++i)
      {
         if(i >= m_overflow_limit)
            *out = policies::raise_overflow_error<T>("boost::math::bernoulli<%1%>(std::size_t)", 0, pol);
         else
         {
            if(tools::max_value<T>() * tangent_scale_factor<T>() < tn[i])
               *out = policies::raise_overflow_error<T>("boost::math::bernoulli<%1%>(std::size_t)", 0, pol);
            else
               *out = tn[i] / tangent_scale_factor<T>();
         }
         ++out;
      }
   #elif defined(BOOST_MATH_NO_ATOMIC_INT)
      //
      // We need to grab a mutex every time we get here, for both readers and writers:
      //
      boost::detail::lightweight_mutex::scoped_lock l(m_mutex);
      if(start + n >= bn.size())
      {
         std::size_t new_size = (std::max)((std::max)(start + n, std::size_t(bn.size() + 20)), std::size_t(50));
         tangent_numbers_series(new_size, pol);
      }

      for(std::size_t i = start; i < start + n; ++i)
      {
         if(i >= m_overflow_limit)
            *out = policies::raise_overflow_error<T>("boost::math::bernoulli<%1%>(std::size_t)", 0, pol);
         else
         {
            if(tools::max_value<T>() * tangent_scale_factor<T>() < tn[i])
               *out = policies::raise_overflow_error<T>("boost::math::bernoulli<%1%>(std::size_t)", 0, pol);
            else
               *out = tn[i] / tangent_scale_factor<T>();
         }
         ++out;
      }

   #else
      //
      // Double-checked locking pattern, lets us access cached already cached values
      // without locking:
      //
      // Get the counter and see if we need to calculate more constants:
      //
      if(static_cast<std::size_t>(m_counter.load(BOOST_MATH_ATOMIC_NS::memory_order_consume)) < start + n)
      {
         boost::detail::lightweight_mutex::scoped_lock l(m_mutex);

         if(static_cast<std::size_t>(m_counter.load(BOOST_MATH_ATOMIC_NS::memory_order_consume)) < start + n)
         {
            if(start + n >= bn.size())
            {
               std::size_t new_size = (std::max)((std::max)(start + n, std::size_t(bn.size() + 20)), std::size_t(50));
               tangent_numbers_series(new_size, pol);
            }
            m_counter.store(bn.size(), BOOST_MATH_ATOMIC_NS::memory_order_release);
         }
      }

      for(std::size_t i = start; i < start + n; ++i)
      {
         if(i >= m_overflow_limit)
            *out = policies::raise_overflow_error<T>("boost::math::bernoulli<%1%>(std::size_t)", 0, pol);
         else
         {
            if(tools::max_value<T>() * tangent_scale_factor<T>() < tn[i])
               *out = policies::raise_overflow_error<T>("boost::math::bernoulli<%1%>(std::size_t)", 0, pol);
            else
               *out = tn[i] / tangent_scale_factor<T>();
         }
         ++out;
      }

   #endif
      return out;
   }

private:
   //
   // The caches for Bernoulli and tangent numbers, once allocated,
   // these must NEVER EVER reallocate as it breaks our thread
   // safety guarentees:
   //
   fixed_vector<T> bn, tn;
   std::vector<T> m_intermediates;
   // The value at which we know overflow has already occured for the Bn:
   std::size_t m_overflow_limit;
#if !defined(BOOST_HAS_THREADS)
#elif defined(BOOST_MATH_NO_ATOMIC_INT)
   boost::detail::lightweight_mutex m_mutex;
#else
   boost::detail::lightweight_mutex m_mutex;
   atomic_counter_type m_counter;
#endif
};

template <class T, class Policy>
inline bernoulli_numbers_cache<T, Policy>& get_bernoulli_numbers_cache()
{
   //
   // Force this function to be called at program startup so all the static variables
   // get initailzed then (thread safety).
   //
   bernoulli_initializer<T, Policy>::force_instantiate();
   static bernoulli_numbers_cache<T, Policy> data;
   return data;
}

=======
>>>>>>> 3fc1266d
}}}

#endif // BOOST_MATH_BERNOULLI_DETAIL_HPP<|MERGE_RESOLUTION|>--- conflicted
+++ resolved
@@ -276,7 +276,6 @@
    unsigned m_used, m_capacity;
 };
 
-<<<<<<< HEAD
 template <class T, class Policy>
 class bernoulli_numbers_cache
 {
@@ -597,8 +596,6 @@
    return data;
 }
 
-=======
->>>>>>> 3fc1266d
 }}}
 
 #endif // BOOST_MATH_BERNOULLI_DETAIL_HPP