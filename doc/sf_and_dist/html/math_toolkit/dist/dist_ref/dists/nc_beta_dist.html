<html>
<head>
<meta http-equiv="Content-Type" content="text/html; charset=US-ASCII">
<title>Noncentral Beta Distribution</title>
<link rel="stylesheet" href="../../../../../../../../../doc/src/boostbook.css" type="text/css">
<meta name="generator" content="DocBook XSL Stylesheets V1.74.0">
<link rel="home" href="../../../../index.html" title="Math Toolkit">
<link rel="up" href="../dists.html" title="Distributions">
<link rel="prev" href="negative_binomial_dist.html" title="Negative Binomial Distribution">
<link rel="next" href="nc_chi_squared_dist.html" title="Noncentral Chi-Squared Distribution">
</head>
<body bgcolor="white" text="black" link="#0000FF" vlink="#840084" alink="#0000FF">
<table cellpadding="2" width="100%"><tr>
<td valign="top"><img alt="Boost C++ Libraries" width="277" height="86" src="../../../../../../../../../boost.png"></td>
<td align="center"><a href="../../../../../../../../../index.html">Home</a></td>
<td align="center"><a href="../../../../../../../../../libs/libraries.htm">Libraries</a></td>
<td align="center"><a href="http://www.boost.org/users/people.html">People</a></td>
<td align="center"><a href="http://www.boost.org/users/faq.html">FAQ</a></td>
<td align="center"><a href="../../../../../../../../../more/index.htm">More</a></td>
</tr></table>
<hr>
<div class="spirit-nav">
<a accesskey="p" href="negative_binomial_dist.html"><img src="../../../../../../../../../doc/src/images/prev.png" alt="Prev"></a><a accesskey="u" href="../dists.html"><img src="../../../../../../../../../doc/src/images/up.png" alt="Up"></a><a accesskey="h" href="../../../../index.html"><img src="../../../../../../../../../doc/src/images/home.png" alt="Home"></a><a accesskey="n" href="nc_chi_squared_dist.html"><img src="../../../../../../../../../doc/src/images/next.png" alt="Next"></a>
</div>
<div class="section" lang="en">
<div class="titlepage"><div><div><h5 class="title">
<a name="math_toolkit.dist.dist_ref.dists.nc_beta_dist"></a><a class="link" href="nc_beta_dist.html" title="Noncentral Beta Distribution">Noncentral
          Beta Distribution</a>
</h5></div></div></div>
<p>
            
</p>
<pre class="programlisting"><span class="preprocessor">#include</span> <span class="special">&lt;</span><span class="identifier">boost</span><span class="special">/</span><span class="identifier">math</span><span class="special">/</span><span class="identifier">distributions</span><span class="special">/</span><span class="identifier">non_central_beta</span><span class="special">.</span><span class="identifier">hpp</span><span class="special">&gt;</span></pre>
<p>
          </p>
<pre class="programlisting"><span class="keyword">namespace</span> <span class="identifier">boost</span><span class="special">{</span> <span class="keyword">namespace</span> <span class="identifier">math</span><span class="special">{</span> 

<span class="keyword">template</span> <span class="special">&lt;</span><span class="keyword">class</span> <span class="identifier">RealType</span> <span class="special">=</span> <span class="keyword">double</span><span class="special">,</span> 
          <span class="keyword">class</span> <a class="link" href="../../../policy.html" title="Policies">Policy</a>   <span class="special">=</span> <a class="link" href="../../../policy/pol_ref/pol_ref_ref.html" title="Policy Class Reference">policies::policy&lt;&gt;</a> <span class="special">&gt;</span>
<span class="keyword">class</span> <span class="identifier">non_central_beta_distribution</span><span class="special">;</span>

<span class="keyword">typedef</span> <span class="identifier">non_central_beta_distribution</span><span class="special">&lt;&gt;</span> <span class="identifier">non_central_beta</span><span class="special">;</span>

<span class="keyword">template</span> <span class="special">&lt;</span><span class="keyword">class</span> <span class="identifier">RealType</span><span class="special">,</span> <span class="keyword">class</span> <a class="link" href="../../../policy.html" title="Policies">Policy</a><span class="special">&gt;</span>
<span class="keyword">class</span> <span class="identifier">non_central_beta_distribution</span>
<span class="special">{</span>
<span class="keyword">public</span><span class="special">:</span>
   <span class="keyword">typedef</span> <span class="identifier">RealType</span>  <span class="identifier">value_type</span><span class="special">;</span>
   <span class="keyword">typedef</span> <span class="identifier">Policy</span>    <span class="identifier">policy_type</span><span class="special">;</span>

   <span class="comment">// Constructor:
</span>   <span class="identifier">non_central_beta_distribution</span><span class="special">(</span><span class="identifier">RealType</span> <span class="identifier">alpha</span><span class="special">,</span> <span class="identifier">RealType</span> <span class="identifier">beta</span><span class="special">,</span> <span class="identifier">RealType</span> <span class="identifier">lambda</span><span class="special">);</span>

   <span class="comment">// Accessor to shape parameters:
</span>   <span class="identifier">RealType</span> <span class="identifier">alpha</span><span class="special">()</span><span class="keyword">const</span><span class="special">;</span>
   <span class="identifier">RealType</span> <span class="identifier">beta</span><span class="special">()</span><span class="keyword">const</span><span class="special">;</span>

   <span class="comment">// Accessor to non-centrality parameter lambda:
</span>   <span class="identifier">RealType</span> <span class="identifier">non_centrality</span><span class="special">()</span><span class="keyword">const</span><span class="special">;</span>
<span class="special">};</span>

<span class="special">}}</span> <span class="comment">// namespaces
</span></pre>
<p>
            The noncentral beta distribution is a generalization of the <a class="link" href="beta_dist.html" title="Beta Distribution">Beta
            Distribution</a>.
          </p>
<p>
            It is defined as the ratio X = &#967;<sub>m</sub><sup>2</sup>(&#955;) / (&#967;<sub>m</sub><sup>2</sup>(&#955;) + &#967;<sub>n</sub><sup>2</sup>) where &#967;<sub>m</sub><sup>2</sup>(&#955;) is a noncentral
            &#967;<sup>2</sup>
random variable with <span class="emphasis"><em>m</em></span> degrees of freedom, and
            &#967;<sub>n</sub><sup>2</sup>
is a central &#967;<sup>2</sup> random variable with <span class="emphasis"><em>n</em></span> degrees of
            freedom.
          </p>
<p>
            This gives a PDF that can be expressed as a Poisson mixture of beta distribution
            PDFs:
          </p>
<p>
            <span class="inlinemediaobject"><img src="../../../../../equations/nc_beta_ref1.png"></span>
          </p>
<p>
            where P(i;&#955;/2) is the discrete Poisson probablity at <span class="emphasis"><em>i</em></span>,
            with mean &#955;/2, and I<sub>x</sub><sup>'</sup>(&#945;, &#946;) is the derivative of the incomplete beta function.
            This leads to the usual form of the CDF as:
          </p>
<p>
            <span class="inlinemediaobject"><img src="../../../../../equations/nc_beta_ref2.png"></span>
          </p>
<p>
            The following graph illustrates how the distribution changes for different
            values of &#955;:
          </p>
<p>
            <span class="inlinemediaobject"><img src="../../../../../graphs/nc_beta_pdf.png" align="middle"></span>
          </p>
<a name="math_toolkit.dist.dist_ref.dists.nc_beta_dist.member_functions"></a><h5>
<<<<<<< HEAD
<a name="id1201747"></a>
=======
<a name="id1204274"></a>
>>>>>>> ef7f0bb9
            <a class="link" href="nc_beta_dist.html#math_toolkit.dist.dist_ref.dists.nc_beta_dist.member_functions">Member
            Functions</a>
          </h5>
<pre class="programlisting"><span class="identifier">non_central_beta_distribution</span><span class="special">(</span><span class="identifier">RealType</span> <span class="identifier">a</span><span class="special">,</span> <span class="identifier">RealType</span> <span class="identifier">b</span><span class="special">,</span> <span class="identifier">RealType</span> <span class="identifier">lambda</span><span class="special">);</span>
</pre>
<p>
            Constructs a noncentral beta distribution with shape parameters <span class="emphasis"><em>a</em></span>
            and <span class="emphasis"><em>b</em></span> and non-centrality parameter <span class="emphasis"><em>lambda</em></span>.
          </p>
<p>
            Requires a &gt; 0, b &gt; 0 and lambda &gt;= 0, otherwise calls <a class="link" href="../../../main_overview/error_handling.html#domain_error">domain_error</a>.
          </p>
<pre class="programlisting"><span class="identifier">RealType</span> <span class="identifier">alpha</span><span class="special">()</span><span class="keyword">const</span><span class="special">;</span>
</pre>
<p>
            Returns the parameter <span class="emphasis"><em>a</em></span> from which this object was
            constructed.
          </p>
<pre class="programlisting"><span class="identifier">RealType</span> <span class="identifier">beta</span><span class="special">()</span><span class="keyword">const</span><span class="special">;</span>
</pre>
<p>
            Returns the parameter <span class="emphasis"><em>b</em></span> from which this object was
            constructed.
          </p>
<pre class="programlisting"><span class="identifier">RealType</span> <span class="identifier">non_centrality</span><span class="special">()</span><span class="keyword">const</span><span class="special">;</span>
</pre>
<p>
            Returns the parameter <span class="emphasis"><em>lambda</em></span> from which this object
            was constructed.
          </p>
<a name="math_toolkit.dist.dist_ref.dists.nc_beta_dist.non_member_accessors"></a><h5>
<<<<<<< HEAD
<a name="id1201931"></a>
=======
<a name="id1204458"></a>
>>>>>>> ef7f0bb9
            <a class="link" href="nc_beta_dist.html#math_toolkit.dist.dist_ref.dists.nc_beta_dist.non_member_accessors">Non-member
            Accessors</a>
          </h5>
<p>
            Most of the <a class="link" href="../nmp.html" title="Non-Member Properties">usual non-member
            accessor functions</a> are supported: <a class="link" href="../nmp.html#math.dist.cdf">Cumulative
            Distribution Function</a>, <a class="link" href="../nmp.html#math.dist.pdf">Probability
            Density Function</a>, <a class="link" href="../nmp.html#math.dist.quantile">Quantile</a>,
            <a class="link" href="../nmp.html#math.dist.mean">mean</a>, <a class="link" href="../nmp.html#math.dist.variance">variance</a>,
            <a class="link" href="../nmp.html#math.dist.sd">standard deviation</a>, <a class="link" href="../nmp.html#math.dist.median">median</a>,
            <a class="link" href="../nmp.html#math.dist.mode">mode</a>, <a class="link" href="../nmp.html#math.dist.hazard">Hazard
            Function</a>, <a class="link" href="../nmp.html#math.dist.chf">Cumulative Hazard Function</a>,
            <a class="link" href="../nmp.html#math.dist.range">range</a> and <a class="link" href="../nmp.html#math.dist.support">support</a>.
          </p>
<p>
            Mean and variance are implemented using hypergeometric pfq functions
            and relations given in <a href="http://reference.wolfram.com/mathematica/ref/NoncentralBetaDistribution.html" target="_top">Wolfram
            Noncentral Beta Distribution</a>.
          </p>
<p>
            However, the following are not currently implemented: <a class="link" href="../nmp.html#math.dist.skewness">skewness</a>,
            <a class="link" href="../nmp.html#math.dist.kurtosis">kurtosis</a> and <a class="link" href="../nmp.html#math.dist.kurtosis_excess">kurtosis_excess</a>.
          </p>
<p>
            The domain of the random variable is [0, 1].
          </p>
<a name="math_toolkit.dist.dist_ref.dists.nc_beta_dist.accuracy"></a><h5>
<<<<<<< HEAD
<a name="id1202040"></a>
=======
<a name="id1204567"></a>
>>>>>>> ef7f0bb9
            <a class="link" href="nc_beta_dist.html#math_toolkit.dist.dist_ref.dists.nc_beta_dist.accuracy">Accuracy</a>
          </h5>
<p>
            The following table shows the peak errors (in units of <a href="http://en.wikipedia.org/wiki/Machine_epsilon" target="_top">epsilon</a>)
            found on various platforms with various floating point types. No comparison
            to the <a href="http://www.r-project.org/" target="_top">R-2.5.1 Math library</a>,
            or to the FORTRAN implementations of AS226 or AS310 are given since these
            appear to only guarantee absolute error: this would causes our test harness
            to assign an <span class="emphasis"><em>"infinite"</em></span> error to these
            libraries for some of our test values when measuring <span class="emphasis"><em>relative
            error</em></span>. Unless otherwise specified any floating-point type
            that is narrower than the one shown will have <a class="link" href="../../../backgrounders/relative_error.html#zero_error">effectively
            zero error</a>.
          </p>
<div class="table">
<a name="math_toolkit.dist.dist_ref.dists.nc_beta_dist.errors_in_cdf_of_the_noncentral_beta"></a><p class="title"><b>Table&#160;16.&#160;Errors In CDF of the Noncentral Beta</b></p>
<div class="table-contents"><table class="table" summary="Errors In CDF of the Noncentral Beta">
<colgroup>
<col>
<col>
<col>
<col>
</colgroup>
<thead><tr>
<th>
                    <p>
                      Significand Size
                    </p>
                  </th>
<th>
                    <p>
                      Platform and Compiler
                    </p>
                  </th>
<th>
                    <p>
                      &#945;, &#946;,&#955; &lt; 200
                    </p>
                  </th>
<th>
                    <p>
                      &#945;,&#946;,&#955; &gt; 200
                    </p>
                  </th>
</tr></thead>
<tbody>
<tr>
<td>
                    <p>
                      53
                    </p>
                  </td>
<td>
                    <p>
                      Win32, Visual C++ 8
                    </p>
                  </td>
<td>
                    <p>
                      Peak=620 Mean=22
                    </p>
                  </td>
<td>
                    <p>
                      Peak=8670 Mean=1040
                    </p>
                  </td>
</tr>
<tr>
<td>
                    <p>
                      64
                    </p>
                  </td>
<td>
                    <p>
                      RedHat Linux IA32, gcc-4.1.1
                    </p>
                  </td>
<td>
                    <p>
                      Peak=825 Mean=50
                    </p>
                  </td>
<td>
                    <p>
                      Peak=2.5x10<sup>4</sup> Mean=4000
                    </p>
                  </td>
</tr>
<tr>
<td>
                    <p>
                      64
                    </p>
                  </td>
<td>
                    <p>
                      Redhat Linux IA64, gcc-3.4.4
                    </p>
                  </td>
<td>
                    <p>
                      Peak=825 Mean=30
                    </p>
                  </td>
<td>
                    <p>
                      Peak=1.7x10<sup>4</sup> Mean=2500
                    </p>
                  </td>
</tr>
<tr>
<td>
                    <p>
                      113
                    </p>
                  </td>
<td>
                    <p>
                      HPUX IA64, aCC A.06.06
                    </p>
                  </td>
<td>
                    <p>
                      Peak=420 Mean=50
                    </p>
                  </td>
<td>
                    <p>
                      Peak=9200 Mean=1200
                    </p>
                  </td>
</tr>
</tbody>
</table></div>
</div>
<br class="table-break"><p>
            Error rates for the PDF, the complement of the CDF and for the quantile
            functions are broadly similar.
          </p>
<a name="math_toolkit.dist.dist_ref.dists.nc_beta_dist.tests"></a><h5>
<<<<<<< HEAD
<a name="id1202275"></a>
=======
<a name="id1204802"></a>
>>>>>>> ef7f0bb9
            <a class="link" href="nc_beta_dist.html#math_toolkit.dist.dist_ref.dists.nc_beta_dist.tests">Tests</a>
          </h5>
<p>
            There are two sets of test data used to verify this implementation: firstly
            we can compare with a few sample values generated by the <a href="http://www.r-project.org/" target="_top">R
            library</a>. Secondly, we have tables of test data, computed with
            this implementation and using interval arithmetic - this data should
            be accurate to at least 50 decimal digits - and is the used for our accuracy
            tests.
          </p>
<a name="math_toolkit.dist.dist_ref.dists.nc_beta_dist.implementation"></a><h5>
<<<<<<< HEAD
<a name="id1202299"></a>
=======
<a name="id1204826"></a>
>>>>>>> ef7f0bb9
            <a class="link" href="nc_beta_dist.html#math_toolkit.dist.dist_ref.dists.nc_beta_dist.implementation">Implementation</a>
          </h5>
<p>
            The CDF and its complement are evaluated as follows:
          </p>
<p>
            First we determine which of the two values (the CDF or its complement)
            is likely to be the smaller, the crossover point is taken to be the mean
            of the distribution: for this we use the approximation due to: R. Chattamvelli
            and R. Shanmugam, "Algorithm AS 310: Computing the Non-Central Beta
            Distribution Function", Applied Statistics, Vol. 46, No. 1. (1997),
            pp. 146-156.
          </p>
<p>
            <span class="inlinemediaobject"><img src="../../../../../equations/nc_beta_ref3.png"></span>
          </p>
<p>
            Then either the CDF or its complement is computed using the relations:
          </p>
<p>
            <span class="inlinemediaobject"><img src="../../../../../equations/nc_beta_ref4.png"></span>
          </p>
<p>
            The summation is performed by starting at i = &#955;/2, and then recursing
            in both directions, using the usual recurrence relations for the Poisson
            PDF and incomplete beta functions. This is the "Method 2" described
            by:
          </p>
<p>
            Denise Benton and K. Krishnamoorthy, "Computing discrete mixtures
            of continuous distributions: noncentral chisquare, noncentral t and the
            distribution of the square of the sample multiple correlation coefficient",
            Computational Statistics &amp; Data Analysis 43 (2003) 249-267.
          </p>
<p>
            Specific applications of the above formulae to the noncentral beta distribution
            can be found in:
          </p>
<p>
            Russell V. Lenth, "Algorithm AS 226: Computing Noncentral Beta Probabilities",
            Applied Statistics, Vol. 36, No. 2. (1987), pp. 241-244.
          </p>
<p>
            H. Frick, "Algorithm AS R84: A Remark on Algorithm AS 226: Computing
            Non-Central Beta Probabilities", Applied Statistics, Vol. 39, No.
            2. (1990), pp. 311-312.
          </p>
<p>
            Ming Long Lam, "Remark AS R95: A Remark on Algorithm AS 226: Computing
            Non-Central Beta Probabilities", Applied Statistics, Vol. 44, No.
            4. (1995), pp. 551-552.
          </p>
<p>
            Harry O. Posten, "An Effective Algorithm for the Noncentral Beta
            Distribution Function", The American Statistician, Vol. 47, No.
            2. (May, 1993), pp. 129-131.
          </p>
<p>
            R. Chattamvelli, "A Note on the Noncentral Beta Distribution Function",
            The American Statistician, Vol. 49, No. 2. (May, 1995), pp. 231-234.
          </p>
<p>
            Of these, the Posten reference provides the most complete overview, and
            includes the modification starting iteration at &#955;/2.
          </p>
<p>
            The main difference between this implementation and the above references
            is the direct computation of the complement when most efficient to do
            so, and the accumulation of the sum to -1 rather than subtracting the
            result from 1 at the end: this can substantially reduce the number of
            iterations required when the result is near 1.
          </p>
<p>
            The PDF is computed using the methodology of Benton and Krishnamoorthy
            and the relation:
          </p>
<p>
            <span class="inlinemediaobject"><img src="../../../../../equations/nc_beta_ref1.png"></span>
          </p>
<p>
            Quantiles are computed using a specially modified version of <a class="link" href="../../../toolkit/internals1/roots2.html" title="Root Finding Without Derivatives: Bisection, Bracket and TOMS748">bracket_and_solve_root</a>,
            starting the search for the root at the mean of the distribution. (A
            Cornish-Fisher type expansion was also tried, but while this gets quite
            close to the root in many cases, when it is wrong it tends to introduce
            quite pathological behaviour: more investigation in this area is probably
            warranted).
          </p>
</div>
<table xmlns:rev="http://www.cs.rpi.edu/~gregod/boost/tools/doc/revision" width="100%"><tr>
<td align="left"></td>
<td align="right"><div class="copyright-footer">Copyright &#169; 2006 , 2007, 2008, 2009, 2010 John Maddock, Paul A. Bristow,
      Hubert Holin, Xiaogang Zhang, Bruno Lalande, Johan R&#229;de, Gautam Sewani and
      Thijs van den Berg<p>
        Distributed under the Boost Software License, Version 1.0. (See accompanying
        file LICENSE_1_0.txt or copy at <a href="http://www.boost.org/LICENSE_1_0.txt" target="_top">http://www.boost.org/LICENSE_1_0.txt</a>)
      </p>
</div></td>
</tr></table>
<hr>
<div class="spirit-nav">
<a accesskey="p" href="negative_binomial_dist.html"><img src="../../../../../../../../../doc/src/images/prev.png" alt="Prev"></a><a accesskey="u" href="../dists.html"><img src="../../../../../../../../../doc/src/images/up.png" alt="Up"></a><a accesskey="h" href="../../../../index.html"><img src="../../../../../../../../../doc/src/images/home.png" alt="Home"></a><a accesskey="n" href="nc_chi_squared_dist.html"><img src="../../../../../../../../../doc/src/images/next.png" alt="Next"></a>
</div>
</body>
</html><|MERGE_RESOLUTION|>--- conflicted
+++ resolved
@@ -96,11 +96,7 @@
             <span class="inlinemediaobject"><img src="../../../../../graphs/nc_beta_pdf.png" align="middle"></span>
           </p>
 <a name="math_toolkit.dist.dist_ref.dists.nc_beta_dist.member_functions"></a><h5>
-<<<<<<< HEAD
-<a name="id1201747"></a>
-=======
 <a name="id1204274"></a>
->>>>>>> ef7f0bb9
             <a class="link" href="nc_beta_dist.html#math_toolkit.dist.dist_ref.dists.nc_beta_dist.member_functions">Member
             Functions</a>
           </h5>
@@ -132,11 +128,7 @@
             was constructed.
           </p>
 <a name="math_toolkit.dist.dist_ref.dists.nc_beta_dist.non_member_accessors"></a><h5>
-<<<<<<< HEAD
-<a name="id1201931"></a>
-=======
 <a name="id1204458"></a>
->>>>>>> ef7f0bb9
             <a class="link" href="nc_beta_dist.html#math_toolkit.dist.dist_ref.dists.nc_beta_dist.non_member_accessors">Non-member
             Accessors</a>
           </h5>
@@ -164,11 +156,7 @@
             The domain of the random variable is [0, 1].
           </p>
 <a name="math_toolkit.dist.dist_ref.dists.nc_beta_dist.accuracy"></a><h5>
-<<<<<<< HEAD
-<a name="id1202040"></a>
-=======
 <a name="id1204567"></a>
->>>>>>> ef7f0bb9
             <a class="link" href="nc_beta_dist.html#math_toolkit.dist.dist_ref.dists.nc_beta_dist.accuracy">Accuracy</a>
           </h5>
 <p>
@@ -311,11 +299,7 @@
             functions are broadly similar.
           </p>
 <a name="math_toolkit.dist.dist_ref.dists.nc_beta_dist.tests"></a><h5>
-<<<<<<< HEAD
-<a name="id1202275"></a>
-=======
 <a name="id1204802"></a>
->>>>>>> ef7f0bb9
             <a class="link" href="nc_beta_dist.html#math_toolkit.dist.dist_ref.dists.nc_beta_dist.tests">Tests</a>
           </h5>
 <p>
@@ -327,11 +311,7 @@
             tests.
           </p>
 <a name="math_toolkit.dist.dist_ref.dists.nc_beta_dist.implementation"></a><h5>
-<<<<<<< HEAD
-<a name="id1202299"></a>
-=======
 <a name="id1204826"></a>
->>>>>>> ef7f0bb9
             <a class="link" href="nc_beta_dist.html#math_toolkit.dist.dist_ref.dists.nc_beta_dist.implementation">Implementation</a>
           </h5>
 <p>
