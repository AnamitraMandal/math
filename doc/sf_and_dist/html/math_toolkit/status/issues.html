--- conflicted
+++ resolved
@@ -40,11 +40,7 @@
         with it.
       </p>
 <a name="math_toolkit.status.issues.tgamma"></a><h5>
-<<<<<<< HEAD
-<a name="id1459137"></a>
-=======
 <a name="id1471931"></a>
->>>>>>> ef7f0bb9
         <a class="link" href="issues.html#math_toolkit.status.issues.tgamma">tgamma</a>
       </h5>
 <div class="itemizedlist"><ul type="disc"><li>
@@ -52,11 +48,7 @@
             be optimized any further? (low priority)
           </li></ul></div>
 <a name="math_toolkit.status.issues.incomplete_beta"></a><h5>
-<<<<<<< HEAD
-<a name="id1459166"></a>
-=======
 <a name="id1471960"></a>
->>>>>>> ef7f0bb9
         <a class="link" href="issues.html#math_toolkit.status.issues.incomplete_beta">Incomplete Beta</a>
       </h5>
 <div class="itemizedlist"><ul type="disc"><li>
@@ -64,11 +56,7 @@
             b (medium priority).
           </li></ul></div>
 <a name="math_toolkit.status.issues.inverse_gamma"></a><h5>
-<<<<<<< HEAD
-<a name="id1460071"></a>
-=======
 <a name="id1471984"></a>
->>>>>>> ef7f0bb9
         <a class="link" href="issues.html#math_toolkit.status.issues.inverse_gamma">Inverse Gamma</a>
       </h5>
 <div class="itemizedlist"><ul type="disc"><li>
@@ -76,11 +64,7 @@
             is good enough (Medium Priority).
           </li></ul></div>
 <a name="math_toolkit.status.issues.polynomials"></a><h5>
-<<<<<<< HEAD
-<a name="id1460095"></a>
-=======
 <a name="id1472008"></a>
->>>>>>> ef7f0bb9
         <a class="link" href="issues.html#math_toolkit.status.issues.polynomials">Polynomials</a>
       </h5>
 <div class="itemizedlist"><ul type="disc"><li>
@@ -90,11 +74,7 @@
             not (Low Priority).
           </li></ul></div>
 <a name="math_toolkit.status.issues.elliptic_integrals"></a><h5>
-<<<<<<< HEAD
-<a name="id1460119"></a>
-=======
 <a name="id1472032"></a>
->>>>>>> ef7f0bb9
         <a class="link" href="issues.html#math_toolkit.status.issues.elliptic_integrals">Elliptic Integrals</a>
       </h5>
 <div class="itemizedlist"><ul type="disc">
@@ -147,11 +127,7 @@
           </li>
 </ul></div>
 <a name="math_toolkit.status.issues.inverse_hyperbolic_functions"></a><h5>
-<<<<<<< HEAD
-<a name="id1460251"></a>
-=======
 <a name="id1472164"></a>
->>>>>>> ef7f0bb9
         <a class="link" href="issues.html#math_toolkit.status.issues.inverse_hyperbolic_functions">Inverse
         Hyperbolic Functions</a>
       </h5>
@@ -161,11 +137,7 @@
             This is probably only an issue for very high precision types (Low Priority).
           </li></ul></div>
 <a name="math_toolkit.status.issues.statistical_distributions"></a><h5>
-<<<<<<< HEAD
-<a name="id1460280"></a>
-=======
 <a name="id1472956"></a>
->>>>>>> ef7f0bb9
         <a class="link" href="issues.html#math_toolkit.status.issues.statistical_distributions">Statistical
         distributions</a>
       </h5>
@@ -174,11 +146,7 @@
             for very large degrees of freedom?
           </li></ul></div>
 <a name="math_toolkit.status.issues.feature_requests"></a><h5>
-<<<<<<< HEAD
-<a name="id1460304"></a>
-=======
 <a name="id1472980"></a>
->>>>>>> ef7f0bb9
         <a class="link" href="issues.html#math_toolkit.status.issues.feature_requests">Feature Requests</a>
       </h5>
 <p>
