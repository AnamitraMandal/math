//  Copyright John Maddock 2008.
//  Use, modification and distribution are subject to the
//  Boost Software License, Version 1.0.  (See accompanying file
//  LICENSE_1_0.txt or copy at http://www.boost.org/LICENSE_1_0.txt)
//
#  include <pch.hpp>
#ifndef BOOST_MATH_TR1_SOURCE
#  define BOOST_MATH_TR1_SOURCE
#endif
#include <boost/math/tr1.hpp>
#include <boost/math/special_functions/bessel.hpp>
#include "c_policy.hpp"

extern "C" double BOOST_MATH_TR1_DECL cyl_bessel_j BOOST_PREVENT_MACRO_SUBSTITUTION(double nu, double x)
{
   return c_policies::cyl_bessel_j BOOST_PREVENT_MACRO_SUBSTITUTION(nu, x);
<<<<<<< HEAD
}
=======
}

>>>>>>> 62744fed
<|MERGE_RESOLUTION|>--- conflicted
+++ resolved
@@ -14,9 +14,5 @@
 extern "C" double BOOST_MATH_TR1_DECL cyl_bessel_j BOOST_PREVENT_MACRO_SUBSTITUTION(double nu, double x)
 {
    return c_policies::cyl_bessel_j BOOST_PREVENT_MACRO_SUBSTITUTION(nu, x);
-<<<<<<< HEAD
-}
-=======
 }
 
->>>>>>> 62744fed
